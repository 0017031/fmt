--- conflicted
+++ resolved
@@ -301,11 +301,9 @@
                fmt::format_error);
 }
 
-<<<<<<< HEAD
 TEST(ChronoTest, InvalidColons) {
   EXPECT_THROW(fmt::format("{0}=:{0::", std::chrono::seconds(0)),
                fmt::format_error);
 }
-=======
->>>>>>> 4c721e3a
+
 #endif  // FMT_STATIC_THOUSANDS_SEPARATOR