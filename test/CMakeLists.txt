--- conflicted
+++ resolved
@@ -10,12 +10,6 @@
 target_compile_options(gmock PUBLIC ${CPP14_FLAG})
 target_compile_definitions(gmock PUBLIC GTEST_HAS_STD_WSTRING=1)
 target_include_directories(gmock PUBLIC .)
-
-# Workaround for Cygwin to make google-tests compile and run because the macro
-# _POSIX_C_SOURCE must be defined to allow fileno(), strdup(), fdopen() calls.
-if (CYGWIN)
-  target_compile_definitions(gmock PUBLIC _POSIX_C_SOURCE=200809)
-endif ()
 
 find_package(Threads)
 if (Threads_FOUND)
@@ -90,7 +84,6 @@
 endfunction()
 
 add_fmt_test(assert-test)
-add_fmt_test(container-test)
 add_fmt_test(gtest-extra-test)
 add_fmt_test(format-test)
 add_fmt_test(format-impl-test)
@@ -108,14 +101,9 @@
 
 if (HAVE_OPEN)
   add_fmt_executable(posix-mock-test
-<<<<<<< HEAD
-    posix-mock-test.cc ../fmt/format.cc ../fmt/printf.cc ${TEST_MAIN_SRC})
-  target_include_directories(posix-mock-test PRIVATE ${PROJECT_SOURCE_DIR})
-=======
     posix-mock-test.cc ../include/fmt/format.cc ${TEST_MAIN_SRC})
   target_include_directories(
     posix-mock-test PRIVATE ${PROJECT_SOURCE_DIR}/include)
->>>>>>> a502decd
   target_compile_definitions(posix-mock-test PRIVATE FMT_USE_FILE_DESCRIPTORS=1)
   target_link_libraries(posix-mock-test gmock)
   add_test(NAME posix-mock-test COMMAND posix-mock-test)
@@ -159,7 +147,7 @@
     "${CMAKE_CURRENT_BINARY_DIR}/compile-test"
     --build-generator ${CMAKE_GENERATOR}
     --build-makeprogram ${CMAKE_MAKE_PROGRAM}
-    --build-options
+    --build-options 
     "-DCMAKE_CXX_COMPILER=${CMAKE_CXX_COMPILER}"
     "-DCPP14_FLAG=${CPP14_FLAG}"
     "-DSUPPORTS_USER_DEFINED_LITERALS=${SUPPORTS_USER_DEFINED_LITERALS}")
