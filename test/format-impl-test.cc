/*
 Formatting library implementation tests.

 Copyright (c) 2012-2014, Victor Zverovich
 All rights reserved.

 Redistribution and use in source and binary forms, with or without
 modification, are permitted provided that the following conditions are met:

 1. Redistributions of source code must retain the above copyright notice, this
    list of conditions and the following disclaimer.
 2. Redistributions in binary form must reproduce the above copyright notice,
    this list of conditions and the following disclaimer in the documentation
    and/or other materials provided with the distribution.

 THIS SOFTWARE IS PROVIDED BY THE COPYRIGHT HOLDERS AND CONTRIBUTORS "AS IS" AND
 ANY EXPRESS OR IMPLIED WARRANTIES, INCLUDING, BUT NOT LIMITED TO, THE IMPLIED
 WARRANTIES OF MERCHANTABILITY AND FITNESS FOR A PARTICULAR PURPOSE ARE
 DISCLAIMED. IN NO EVENT SHALL THE COPYRIGHT OWNER OR CONTRIBUTORS BE LIABLE FOR
 ANY DIRECT, INDIRECT, INCIDENTAL, SPECIAL, EXEMPLARY, OR CONSEQUENTIAL DAMAGES
 (INCLUDING, BUT NOT LIMITED TO, PROCUREMENT OF SUBSTITUTE GOODS OR SERVICES;
 LOSS OF USE, DATA, OR PROFITS; OR BUSINESS INTERRUPTION) HOWEVER CAUSED AND
 ON ANY THEORY OF LIABILITY, WHETHER IN CONTRACT, STRICT LIABILITY, OR TORT
 (INCLUDING NEGLIGENCE OR OTHERWISE) ARISING IN ANY WAY OUT OF THE USE OF THIS
 SOFTWARE, EVEN IF ADVISED OF THE POSSIBILITY OF SUCH DAMAGE.
 */

#define FMT_NOEXCEPT
#undef FMT_SHARED
#include "test-assert.h"

// Include *.cc instead of *.h to test implementation-specific stuff.
#include "fmt/format.cc"
<<<<<<< HEAD
#include "fmt/printf.cc"
=======
#include "fmt/printf.h"
>>>>>>> a502decd

#include <algorithm>
#include <cstring>

#include "gmock/gmock.h"
#include "gtest-extra.h"
#include "util.h"

#undef min
#undef max

template <typename T>
struct ValueExtractor {
  T operator()(T value) {
    return value;
  }

  template <typename U>
  T operator()(U) {
    throw std::runtime_error(fmt::format("invalid type {}", typeid(U).name()));
    return T();
  }
};

TEST(FormatTest, ArgConverter) {
  long long value = std::numeric_limits<long long>::max();
  auto arg = fmt::internal::make_arg<fmt::context>(value);
  visit(fmt::internal::ArgConverter<long long, fmt::context>(arg, 'd'), arg);
  EXPECT_EQ(value, visit(ValueExtractor<long long>(), arg));
}

TEST(FormatTest, FormatNegativeNaN) {
  double nan = std::numeric_limits<double>::quiet_NaN();
  if (fmt::internal::fputil::isnegative(-nan))
    EXPECT_EQ("-nan", fmt::format("{}", -nan));
  else
    fmt::print("Warning: compiler doesn't handle negative NaN correctly");
}

TEST(FormatTest, StrError) {
  char *message = 0;
  char buffer[BUFFER_SIZE];
  EXPECT_ASSERT(fmt::safe_strerror(EDOM, message = 0, 0), "invalid buffer");
  EXPECT_ASSERT(fmt::safe_strerror(EDOM, message = buffer, 0),
                "invalid buffer");
  buffer[0] = 'x';
#if defined(_GNU_SOURCE) && !defined(__COVERITY__)
  // Use invalid error code to make sure that safe_strerror returns an error
  // message in the buffer rather than a pointer to a static string.
  int error_code = -1;
#else
  int error_code = EDOM;
#endif

  int result = fmt::safe_strerror(error_code, message = buffer, BUFFER_SIZE);
  EXPECT_EQ(0, result);
  std::size_t message_size = std::strlen(message);
  EXPECT_GE(BUFFER_SIZE - 1u, message_size);
  EXPECT_EQ(get_system_error(error_code), message);

  // safe_strerror never uses buffer on MinGW.
#ifndef __MINGW32__
  result = fmt::safe_strerror(error_code, message = buffer, message_size);
  EXPECT_EQ(ERANGE, result);
  result = fmt::safe_strerror(error_code, message = buffer, 1);
  EXPECT_EQ(buffer, message);  // Message should point to buffer.
  EXPECT_EQ(ERANGE, result);
  EXPECT_STREQ("", message);
#endif
}

TEST(FormatTest, FormatErrorCode) {
  std::string msg = "error 42", sep = ": ";
  {
    fmt::memory_buffer buffer;
    format_to(buffer, "garbage");
    fmt::format_error_code(buffer, 42, "test");
    EXPECT_EQ("test: " + msg, to_string(buffer));
  }
  {
    fmt::memory_buffer buffer;
    std::string prefix(
        fmt::internal::INLINE_BUFFER_SIZE - msg.size() - sep.size() + 1, 'x');
    fmt::format_error_code(buffer, 42, prefix);
    EXPECT_EQ(msg, to_string(buffer));
  }
  int codes[] = {42, -1};
  for (std::size_t i = 0, n = sizeof(codes) / sizeof(*codes); i < n; ++i) {
    // Test maximum buffer size.
    msg = fmt::format("error {}", codes[i]);
    fmt::memory_buffer buffer;
    std::string prefix(
        fmt::internal::INLINE_BUFFER_SIZE - msg.size() - sep.size(), 'x');
    fmt::format_error_code(buffer, codes[i], prefix);
    EXPECT_EQ(prefix + sep + msg, to_string(buffer));
    std::size_t size = fmt::internal::INLINE_BUFFER_SIZE;
    EXPECT_EQ(size, buffer.size());
    buffer.resize(0);
    // Test with a message that doesn't fit into the buffer.
    prefix += 'x';
    fmt::format_error_code(buffer, codes[i], prefix);
    EXPECT_EQ(msg, to_string(buffer));
  }
}<|MERGE_RESOLUTION|>--- conflicted
+++ resolved
@@ -29,13 +29,9 @@
 #undef FMT_SHARED
 #include "test-assert.h"
 
-// Include *.cc instead of *.h to test implementation-specific stuff.
+// Include format.cc instead of format.h to test implementation-specific stuff.
 #include "fmt/format.cc"
-<<<<<<< HEAD
-#include "fmt/printf.cc"
-=======
 #include "fmt/printf.h"
->>>>>>> a502decd
 
 #include <algorithm>
 #include <cstring>
