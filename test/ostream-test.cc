/*
 std::ostream support tests

 Copyright (c) 2012-2016, Victor Zverovich
 All rights reserved.

 Redistribution and use in source and binary forms, with or without
 modification, are permitted provided that the following conditions are met:

 1. Redistributions of source code must retain the above copyright notice, this
    list of conditions and the following disclaimer.
 2. Redistributions in binary form must reproduce the above copyright notice,
    this list of conditions and the following disclaimer in the documentation
    and/or other materials provided with the distribution.

 THIS SOFTWARE IS PROVIDED BY THE COPYRIGHT HOLDERS AND CONTRIBUTORS "AS IS" AND
 ANY EXPRESS OR IMPLIED WARRANTIES, INCLUDING, BUT NOT LIMITED TO, THE IMPLIED
 WARRANTIES OF MERCHANTABILITY AND FITNESS FOR A PARTICULAR PURPOSE ARE
 DISCLAIMED. IN NO EVENT SHALL THE COPYRIGHT OWNER OR CONTRIBUTORS BE LIABLE FOR
 ANY DIRECT, INDIRECT, INCIDENTAL, SPECIAL, EXEMPLARY, OR CONSEQUENTIAL DAMAGES
 (INCLUDING, BUT NOT LIMITED TO, PROCUREMENT OF SUBSTITUTE GOODS OR SERVICES;
 LOSS OF USE, DATA, OR PROFITS; OR BUSINESS INTERRUPTION) HOWEVER CAUSED AND
 ON ANY THEORY OF LIABILITY, WHETHER IN CONTRACT, STRICT LIABILITY, OR TORT
 (INCLUDING NEGLIGENCE OR OTHERWISE) ARISING IN ANY WAY OUT OF THE USE OF THIS
 SOFTWARE, EVEN IF ADVISED OF THE POSSIBILITY OF SUCH DAMAGE.
 */

#include "fmt/ostream.h"

#include <sstream>
#include "gmock/gmock.h"
#include "gtest-extra.h"
#include "util.h"

using fmt::format;
using fmt::format_error;

std::ostream &operator<<(std::ostream &os, const Date &d) {
  os << d.year() << '-' << d.month() << '-' << d.day();
  return os;
}

std::wostream &operator<<(std::wostream &os, const Date &d) {
  os << d.year() << L'-' << d.month() << L'-' << d.day();
  return os;
}

enum TestEnum {};
std::ostream &operator<<(std::ostream &os, TestEnum) {
  return os << "TestEnum";
}

enum TestEnum2 {A};

TEST(OStreamTest, Enum) {
  EXPECT_FALSE(fmt::internal::convert_to_int<TestEnum>::value);
  EXPECT_EQ("TestEnum", fmt::format("{}", TestEnum()));
  EXPECT_EQ("0", fmt::format("{}", A));
}

using range = fmt::back_insert_range<fmt::internal::buffer>;

struct test_arg_formatter: fmt::arg_formatter<range> {
  test_arg_formatter(fmt::context &ctx, fmt::format_specs &s)
    : fmt::arg_formatter<range>(ctx, s) {}
};

TEST(OStreamTest, CustomArg) {
  fmt::memory_buffer buffer;
  fmt::internal::buffer &base = buffer;
  fmt::context ctx(std::back_inserter(base), "", fmt::format_args());
  fmt::format_specs spec;
  test_arg_formatter af(ctx, spec);
  visit(af, fmt::internal::make_arg<fmt::context>(TestEnum()));
  EXPECT_EQ("TestEnum", std::string(buffer.data(), buffer.size()));
}

TEST(OStreamTest, Format) {
  EXPECT_EQ("a string", format("{0}", TestString("a string")));
  std::string s = format("The date is {0}", Date(2012, 12, 9));
  EXPECT_EQ("The date is 2012-12-9", s);
  Date date(2012, 12, 9);
  EXPECT_EQ(L"The date is 2012-12-9",
            format(L"The date is {0}", Date(2012, 12, 9)));
}

TEST(OStreamTest, FormatSpecs) {
  EXPECT_EQ("def  ", format("{0:<5}", TestString("def")));
  EXPECT_EQ("  def", format("{0:>5}", TestString("def")));
  EXPECT_THROW_MSG(format("{0:=5}", TestString("def")),
      format_error, "format specifier requires numeric argument");
  EXPECT_EQ(" def ", format("{0:^5}", TestString("def")));
  EXPECT_EQ("def**", format("{0:*<5}", TestString("def")));
  EXPECT_THROW_MSG(format("{0:+}", TestString()),
      format_error, "format specifier requires numeric argument");
  EXPECT_THROW_MSG(format("{0:-}", TestString()),
      format_error, "format specifier requires numeric argument");
  EXPECT_THROW_MSG(format("{0: }", TestString()),
      format_error, "format specifier requires numeric argument");
  EXPECT_THROW_MSG(format("{0:#}", TestString()),
      format_error, "format specifier requires numeric argument");
  EXPECT_THROW_MSG(format("{0:05}", TestString()),
      format_error, "format specifier requires numeric argument");
  EXPECT_EQ("test         ", format("{0:13}", TestString("test")));
  EXPECT_EQ("test         ", format("{0:{1}}", TestString("test"), 13));
  EXPECT_EQ("te", format("{0:.2}", TestString("test")));
  EXPECT_EQ("te", format("{0:.{1}}", TestString("test"), 2));
}

struct EmptyTest {};
std::ostream &operator<<(std::ostream &os, EmptyTest) {
  return os << "";
}

TEST(OStreamTest, EmptyCustomOutput) {
  EXPECT_EQ("", fmt::format("{}", EmptyTest()));
}

TEST(OStreamTest, Print) {
  std::ostringstream os;
  fmt::print(os, "Don't {}!", "panic");
  EXPECT_EQ("Don't panic!", os.str());
}

TEST(OStreamTest, WriteToOStream) {
  std::ostringstream os;
  fmt::memory_buffer buffer;
  const char *foo = "foo";
  buffer.append(foo, foo + std::strlen(foo));
  fmt::internal::write(os, buffer);
  EXPECT_EQ("foo", os.str());
}

TEST(OStreamTest, WriteToOStreamMaxSize) {
  std::size_t max_size = std::numeric_limits<std::size_t>::max();
  std::streamsize max_streamsize = std::numeric_limits<std::streamsize>::max();
  if (max_size <= fmt::internal::to_unsigned(max_streamsize))
    return;

  struct test_buffer : fmt::internal::buffer {
    explicit test_buffer(std::size_t size) { resize(size); }
    void grow(std::size_t) {}
  } buffer(max_size);

  struct mock_streambuf : std::streambuf {
    MOCK_METHOD2(xsputn, std::streamsize (const void *s, std::streamsize n));
    std::streamsize xsputn(const char *s, std::streamsize n) {
      const void *v = s;
      return xsputn(v, n);
    }
  } streambuf;

  struct test_ostream : std::ostream {
    explicit test_ostream(mock_streambuf &buffer) : std::ostream(&buffer) {}
  } os(streambuf);

  testing::InSequence sequence;
  const char *data = 0;
  std::size_t size = max_size;
  do {
    typedef std::make_unsigned<std::streamsize>::type ustreamsize;
    ustreamsize n = std::min<ustreamsize>(
          size, fmt::internal::to_unsigned(max_streamsize));
    EXPECT_CALL(streambuf, xsputn(data, static_cast<std::streamsize>(n)))
        .WillOnce(testing::Return(max_streamsize));
    data += n;
    size -= static_cast<std::size_t>(n);
  } while (size != 0);
<<<<<<< HEAD
  fmt::internal::write(os, w);
}

struct ConvertibleToInt {
  template <typename ValueType>
  operator ValueType() const {
    return 0;
  }

  friend std::ostream &operator<<(std::ostream &o, ConvertibleToInt) {
    return o << "foo";
  }
};

TEST(FormatTest, FormatConvertibleToInt) {
  EXPECT_EQ("foo", fmt::format("{}", ConvertibleToInt()));
=======
  fmt::internal::write(os, buffer);
>>>>>>> a502decd
}<|MERGE_RESOLUTION|>--- conflicted
+++ resolved
@@ -166,24 +166,5 @@
     data += n;
     size -= static_cast<std::size_t>(n);
   } while (size != 0);
-<<<<<<< HEAD
-  fmt::internal::write(os, w);
-}
-
-struct ConvertibleToInt {
-  template <typename ValueType>
-  operator ValueType() const {
-    return 0;
-  }
-
-  friend std::ostream &operator<<(std::ostream &o, ConvertibleToInt) {
-    return o << "foo";
-  }
-};
-
-TEST(FormatTest, FormatConvertibleToInt) {
-  EXPECT_EQ("foo", fmt::format("{}", ConvertibleToInt()));
-=======
   fmt::internal::write(os, buffer);
->>>>>>> a502decd
 }