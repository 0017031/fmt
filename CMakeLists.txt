--- conflicted
+++ resolved
@@ -1,14 +1,6 @@
 message(STATUS "CMake version: ${CMAKE_VERSION}")
 
 cmake_minimum_required(VERSION 2.8.12)
-
-if (POLICY CMP0048) # Version variables
-  cmake_policy(SET CMP0048 OLD)
-endif ()
-
-if (POLICY CMP0063) # Visibility
-  cmake_policy(SET CMP0063 OLD)
-endif (POLICY CMP0063)
 
 # Determine if fmt is built as a subproject (using add_subdirectory)
 # or if it is the master project.
@@ -45,17 +37,10 @@
 
 project(FMT)
 
-<<<<<<< HEAD
-# Starting with cmake 3.0 VERSION is part of the project command.
-file(READ fmt/format.h format_h)
-if (NOT format_h MATCHES "FMT_VERSION ([0-9]+)([0-9][0-9])([0-9][0-9])")
-  message(FATAL_ERROR "Cannot get FMT_VERSION from format.h.")
-=======
 # Get version from core.h
 file(READ include/fmt/core.h core_h)
 if (NOT core_h MATCHES "FMT_VERSION ([0-9]+)([0-9][0-9])([0-9][0-9])")
   message(FATAL_ERROR "Cannot get FMT_VERSION from core.h.")
->>>>>>> a502decd
 endif ()
 # Use math to skip leading zeros if any.
 math(EXPR CPACK_PACKAGE_VERSION_MAJOR ${CMAKE_MATCH_1})
