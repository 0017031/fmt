--- conflicted
+++ resolved
@@ -22,8 +22,6 @@
     - os: osx
       env: BUILD=Doc
 
-<<<<<<< HEAD
-=======
 # Install gcc-6 for extended constexpr support.
 addons:
   apt:
@@ -35,6 +33,5 @@
 before_install:
   - if [[ "$TRAVIS_OS_NAME" == "linux" ]]; then export CXX=g++-6; fi
 
->>>>>>> a502decd
 script:
   - support/travis-build.py