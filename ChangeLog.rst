<<<<<<< HEAD
7.0.3 - TBD
-----------
=======
7.0.3 - 2020-08-06
------------------
>>>>>>> cd4af11e

* Worked around broken ``numeric_limits`` for 128-bit integers
  (`#1787 <https://github.com/fmtlib/fmt/issues/1787>`_).

* Added error reporting on missing named arguments
  (`#1796 <https://github.com/fmtlib/fmt/issues/1796>`_).

* Stopped using 128-bit integers with clang-cl
  (`#1800 <https://github.com/fmtlib/fmt/pull/1800>`_).
  Thanks `@Kingcom <https://github.com/Kingcom>`_.

<<<<<<< HEAD
* Fixed issues in locale-specific integer formatting (#)
  (`#1782 <https://github.com/fmtlib/fmt/issues/1782>`_,
  `#1801 <https://github.com/fmtlib/fmt/issues/1801>`_)
=======
* Fixed issues in locale-specific integer formatting
  (`#1782 <https://github.com/fmtlib/fmt/issues/1782>`_,
  `#1801 <https://github.com/fmtlib/fmt/issues/1801>`_).
>>>>>>> cd4af11e

7.0.2 - 2020-07-29
------------------

* Worked around broken ``numeric_limits`` for 128-bit integers
  (`#1725 <https://github.com/fmtlib/fmt/issues/1725>`_).

* Fixed compatibility with CMake 3.4
  (`#1779 <https://github.com/fmtlib/fmt/issues/1779>`_).

* Fixed handling of digit separators in locale-specific formatting
  (`#1782 <https://github.com/fmtlib/fmt/issues/1782>`_).

7.0.1 - 2020-07-07
------------------

* Updated the inline version namespace name.

* Worked around a gcc bug in mangling of alias templates
  (`#1753 <https://github.com/fmtlib/fmt/issues/1753>`_).

* Fixed a linkage error on Windows
  (`#1757 <https://github.com/fmtlib/fmt/issues/1757>`_).
  Thanks `@Kurkin (Dmitry Kurkin) <https://github.com/Kurkin>`_.

* Fixed minor issues with the documentation.

7.0.0 - 2020-07-05
------------------

* Reduced the library size. For example, on macOS a stripped test binary
  statically linked with {fmt} `shrank from ~368k to less than 100k
  <http://www.zverovich.net/2020/05/21/reducing-library-size.html>`_.

* Added a simpler and more efficient `format string compilation API
  <https://fmt.dev/dev/api.html#compile-api>`_:

  .. code:: c++

     #include <fmt/compile.h>

     // Converts 42 into std::string using the most efficient method and no
     // runtime format string processing.
     std::string s = fmt::format(FMT_COMPILE("{}"), 42);

  The old ``fmt::compile`` API is now deprecated.

* Optimized integer formatting: ``format_to`` with format string compilation
  and a stack-allocated buffer is now `faster than to_chars on both
  libc++ and libstdc++
  <http://www.zverovich.net/2020/06/13/fast-int-to-string-revisited.html>`_.

* Optimized handling of small format strings. For example,

  .. code:: c++

      fmt::format("Result: {}: ({},{},{},{})", str1, str2, str3, str4, str5)

  is now ~40% faster (`#1685 <https://github.com/fmtlib/fmt/issues/1685>`_).

* Applied extern templates to improve compile times when using the core API
  and ``fmt/format.h`` (`#1452 <https://github.com/fmtlib/fmt/issues/1452>`_).
  For example, on macOS with clang the compile time of a test translation unit
  dropped from 2.3s to 0.3s with ``-O2`` and from 0.6s to 0.3s with the default
  settings (``-O0``).

  Before (``-O2``)::

    % time c++ -c test.cc -I include -std=c++17 -O2
    c++ -c test.cc -I include -std=c++17 -O2  2.22s user 0.08s system 99% cpu 2.311 total

  After (``-O2``)::

    % time c++ -c test.cc -I include -std=c++17 -O2
    c++ -c test.cc -I include -std=c++17 -O2  0.26s user 0.04s system 98% cpu 0.303 total

  Before (default)::

    % time c++ -c test.cc -I include -std=c++17
    c++ -c test.cc -I include -std=c++17  0.53s user 0.06s system 98% cpu 0.601 total

  After (default)::

    % time c++ -c test.cc -I include -std=c++17
    c++ -c test.cc -I include -std=c++17  0.24s user 0.06s system 98% cpu 0.301 total

  It is still recommended to use ``fmt/core.h`` instead of ``fmt/format.h`` but
  the compile time difference is now smaller. Thanks
  `@alex3d <https://github.com/alex3d>`_ for the suggestion.

* Named arguments are now stored on stack (no dynamic memory allocations) and
  the compiled code is more compact and efficient. For example

  .. code:: c++

     #include <fmt/core.h>

     int main() {
       fmt::print("The answer is {answer}\n", fmt::arg("answer", 42));
     }

  compiles to just (`godbolt <https://godbolt.org/z/NcfEp_>`__)

  .. code:: asm

      .LC0:
              .string "answer"
      .LC1:
              .string "The answer is {answer}\n"
      main:
              sub     rsp, 56
              mov     edi, OFFSET FLAT:.LC1
              mov     esi, 23
              movabs  rdx, 4611686018427387905
              lea     rax, [rsp+32]
              lea     rcx, [rsp+16]
              mov     QWORD PTR [rsp+8], 1
              mov     QWORD PTR [rsp], rax
              mov     DWORD PTR [rsp+16], 42
              mov     QWORD PTR [rsp+32], OFFSET FLAT:.LC0
              mov     DWORD PTR [rsp+40], 0
              call    fmt::v6::vprint(fmt::v6::basic_string_view<char>,
                                      fmt::v6::format_args)
              xor     eax, eax
              add     rsp, 56
              ret

          .L.str.1:
                  .asciz  "answer"

* Implemented compile-time checks for dynamic width and precision
  (`#1614 <https://github.com/fmtlib/fmt/issues/1614>`_):

  .. code:: c++

     #include <fmt/format.h>

     int main() {
       fmt::print(FMT_STRING("{0:{1}}"), 42);
     }

  now gives a compilation error because argument 1 doesn't exist::

    In file included from test.cc:1:
    include/fmt/format.h:2726:27: error: constexpr variable 'invalid_format' must be
    initialized by a constant expression
      FMT_CONSTEXPR_DECL bool invalid_format =
                              ^
    ...
    include/fmt/core.h:569:26: note: in call to
    '&checker(s, {}).context_->on_error(&"argument not found"[0])'
        if (id >= num_args_) on_error("argument not found");
                            ^

* Added sentinel support to ``fmt::join``
  (`#1689 <https://github.com/fmtlib/fmt/pull/1689>`_)

  .. code:: c++

    struct zstring_sentinel {};
    bool operator==(const char* p, zstring_sentinel) { return *p == '\0'; }
    bool operator!=(const char* p, zstring_sentinel) { return *p != '\0'; }

    struct zstring {
      const char* p;
      const char* begin() const { return p; }
      zstring_sentinel end() const { return {}; }
    };

    auto s = fmt::format("{}", fmt::join(zstring{"hello"}, "_"));
    // s == "h_e_l_l_o"

  Thanks `@BRevzin (Barry Revzin) <https://github.com/BRevzin>`_.

* Added support for named args, ``clear`` and ``reserve`` to
  ``dynamic_format_arg_store``
  (`#1655 <https://github.com/fmtlib/fmt/issues/1655>`_,
  `#1663 <https://github.com/fmtlib/fmt/pull/1663>`_,
  `#1674 <https://github.com/fmtlib/fmt/pull/1674>`_,
  `#1677 <https://github.com/fmtlib/fmt/pull/1677>`_).
  Thanks `@vsolontsov-ll (Vladimir Solontsov)
  <https://github.com/vsolontsov-ll>`_.

* Added support for the ``'c'`` format specifier to integral types for
  compatibility with ``std::format``
  (`#1652 <https://github.com/fmtlib/fmt/issues/1652>`_).

* Replaced the ``'n'`` format specifier with ``'L'`` for compatibility with
  ``std::format`` (`#1624 <https://github.com/fmtlib/fmt/issues/1624>`_).
  The ``'n'`` specifier can be enabled via the ``FMT_DEPRECATED_N_SPECIFIER``
  macro.

* The ``'='`` format specifier is now disabled by default for compatibility with
  ``std::format``. It can be enabled via the ``FMT_DEPRECATED_NUMERIC_ALIGN``
  macro.

* Removed the following deprecated APIs:

  * ``FMT_STRING_ALIAS`` and ``fmt`` macros - replaced by ``FMT_STRING``
  * ``fmt::basic_string_view::char_type`` - replaced by
    ``fmt::basic_string_view::value_type``
  * ``convert_to_int``
  * ``format_arg_store::types``
  * ``*parse_context`` - replaced by ``*format_parse_context``
  * ``FMT_DEPRECATED_INCLUDE_OS``
  * ``FMT_DEPRECATED_PERCENT`` - incompatible with ``std::format``
  * ``*writer`` - replaced by compiled format API

* Renamed the ``internal`` namespace to ``detail``
  (`#1538 <https://github.com/fmtlib/fmt/issues/1538>`_). The former is still
  provided as an alias if the ``FMT_USE_INTERNAL`` macro is defined.

* Improved compatibility between ``fmt::printf`` with the standard specs
  (`#1595 <https://github.com/fmtlib/fmt/issues/1595>`_,
  `#1682 <https://github.com/fmtlib/fmt/pull/1682>`_,
  `#1683 <https://github.com/fmtlib/fmt/pull/1683>`_,
  `#1687 <https://github.com/fmtlib/fmt/pull/1687>`_,
  `#1699 <https://github.com/fmtlib/fmt/pull/1699>`_).
  Thanks `@rimathia <https://github.com/rimathia>`_.

* Fixed handling of ``operator<<`` overloads that use ``copyfmt``
  (`#1666 <https://github.com/fmtlib/fmt/issues/1666>`_).

* Added the ``FMT_OS`` CMake option to control inclusion of OS-specific APIs
  in the fmt target. This can be useful for embedded platforms
  (`#1654 <https://github.com/fmtlib/fmt/issues/1654>`_,
  `#1656 <https://github.com/fmtlib/fmt/pull/1656>`_).
  Thanks `@kwesolowski (Krzysztof Wesolowski)
  <https://github.com/kwesolowski>`_.

* Replaced ``FUZZING_BUILD_MODE_UNSAFE_FOR_PRODUCTION`` with the ``FMT_FUZZ``
  macro to prevent interferring with fuzzing of projects using {fmt}
  (`#1650 <https://github.com/fmtlib/fmt/pull/1650>`_).
  Thanks `@asraa (Asra Ali) <https://github.com/asraa>`_.

* Fixed compatibility with emscripten
  (`#1636 <https://github.com/fmtlib/fmt/issues/1636>`_,
  `#1637 <https://github.com/fmtlib/fmt/pull/1637>`_).
  Thanks `@ArthurSonzogni (Arthur Sonzogni)
  <https://github.com/ArthurSonzogni>`_.

* Improved documentation
  (`#704 <https://github.com/fmtlib/fmt/issues/704>`_,
  `#1643 <https://github.com/fmtlib/fmt/pull/1643>`_,
  `#1660 <https://github.com/fmtlib/fmt/pull/1660>`_,
  `#1681 <https://github.com/fmtlib/fmt/pull/1681>`_,
  `#1691 <https://github.com/fmtlib/fmt/pull/1691>`_,
  `#1706 <https://github.com/fmtlib/fmt/pull/1706>`_,
  `#1714 <https://github.com/fmtlib/fmt/pull/1714>`_,
  `#1721 <https://github.com/fmtlib/fmt/pull/1721>`_,
  `#1739 <https://github.com/fmtlib/fmt/pull/1739>`_,
  `#1740 <https://github.com/fmtlib/fmt/pull/1740>`_,
  `#1741 <https://github.com/fmtlib/fmt/pull/1741>`_,
  `#1751 <https://github.com/fmtlib/fmt/pull/1751>`_).
  Thanks `@senior7515 (Alexander Gallego) <https://github.com/senior7515>`_,
  `@lsr0 (Lindsay Roberts) <https://github.com/lsr0>`_,
  `@puetzk (Kevin Puetz) <https://github.com/puetzk>`_,
  `@fpelliccioni (Fernando Pelliccioni) <https://github.com/fpelliccioni>`_,
  Alexey Kuzmenko, `@jelly (jelle van der Waa) <https://github.com/jelly>`_,
  `@claremacrae (Clare Macrae) <https://github.com/claremacrae>`_,
  `@jiapengwen (文佳鹏) <https://github.com/jiapengwen>`_,
  `@gsjaardema (Greg Sjaardema) <https://github.com/gsjaardema>`_,
  `@alexey-milovidov <https://github.com/alexey-milovidov>`_.

* Implemented various build configuration fixes and improvements
  (`#1603 <https://github.com/fmtlib/fmt/pull/1603>`_,
  `#1657 <https://github.com/fmtlib/fmt/pull/1657>`_,
  `#1702 <https://github.com/fmtlib/fmt/pull/1702>`_,
  `#1728 <https://github.com/fmtlib/fmt/pull/1728>`_).
  Thanks `@scramsby (Scott Ramsby) <https://github.com/scramsby>`_,
  `@jtojnar (Jan Tojnar) <https://github.com/jtojnar>`_,
  `@orivej (Orivej Desh) <https://github.com/orivej>`_,
  `@flagarde <https://github.com/flagarde>`_.

* Fixed various warnings and compilation issues
  (`#1616 <https://github.com/fmtlib/fmt/pull/1616>`_,
  `#1620 <https://github.com/fmtlib/fmt/issues/1620>`_,
  `#1622 <https://github.com/fmtlib/fmt/issues/1622>`_,
  `#1625 <https://github.com/fmtlib/fmt/issues/1625>`_,
  `#1627 <https://github.com/fmtlib/fmt/pull/1627>`_,
  `#1628 <https://github.com/fmtlib/fmt/issues/1628>`_,
  `#1629 <https://github.com/fmtlib/fmt/pull/1629>`_,
  `#1631 <https://github.com/fmtlib/fmt/issues/1631>`_,
  `#1633 <https://github.com/fmtlib/fmt/pull/1633>`_,
  `#1649 <https://github.com/fmtlib/fmt/pull/1649>`_,
  `#1658 <https://github.com/fmtlib/fmt/issues/1658>`_,
  `#1661 <https://github.com/fmtlib/fmt/pull/1661>`_,
  `#1667 <https://github.com/fmtlib/fmt/pull/1667>`_,
  `#1668 <https://github.com/fmtlib/fmt/issues/1668>`_,
  `#1669 <https://github.com/fmtlib/fmt/pull/1669>`_,
  `#1692 <https://github.com/fmtlib/fmt/issues/1692>`_,
  `#1696 <https://github.com/fmtlib/fmt/pull/1696>`_,
  `#1697 <https://github.com/fmtlib/fmt/pull/1697>`_,
  `#1707 <https://github.com/fmtlib/fmt/issues/1707>`_,
  `#1712 <https://github.com/fmtlib/fmt/pull/1712>`_,
  `#1716 <https://github.com/fmtlib/fmt/pull/1716>`_,
  `#1722 <https://github.com/fmtlib/fmt/pull/1722>`_,
  `#1724 <https://github.com/fmtlib/fmt/issues/1724>`_,
  `#1729 <https://github.com/fmtlib/fmt/pull/1729>`_,
  `#1738 <https://github.com/fmtlib/fmt/pull/1738>`_,
  `#1742 <https://github.com/fmtlib/fmt/issues/1742>`_,
  `#1743 <https://github.com/fmtlib/fmt/issues/1743>`_,
  `#1744 <https://github.com/fmtlib/fmt/pull/1744>`_,
  `#1747 <https://github.com/fmtlib/fmt/issues/1747>`_,
  `#1750 <https://github.com/fmtlib/fmt/pull/1750>`_).
  Thanks `@gsjaardema (Greg Sjaardema) <https://github.com/gsjaardema>`_,
  `@gabime (Gabi Melman) <https://github.com/gabime>`_,
  `@johnor (Johan) <https://github.com/johnor>`_,
  `@Kurkin (Dmitry Kurkin) <https://github.com/Kurkin>`_,
  `@invexed (James Beach) <https://github.com/invexed>`_,
  `@peterbell10 <https://github.com/peterbell10>`_,
  `@daixtrose (Markus Werle) <https://github.com/daixtrose>`_,
  `@petrutlucian94 (Lucian Petrut) <https://github.com/petrutlucian94>`_,
  `@Neargye (Daniil Goncharov) <https://github.com/Neargye>`_,
  `@ambitslix (Attila M. Szilagyi) <https://github.com/ambitslix>`_,
  `@gabime (Gabi Melman) <https://github.com/gabime>`_,
  `@erthink (Leonid Yuriev) <https://github.com/erthink>`_,
  `@tohammer (Tobias Hammer) <https://github.com/tohammer>`_,
  `@0x8000-0000 (Florin Iucha) <https://github.com/0x8000-0000>`_.

6.2.1 - 2020-05-09
------------------

* Fixed ostream support in ``sprintf``
  (`#1631 <https://github.com/fmtlib/fmt/issues/1631>`_).

* Fixed type detection when using implicit conversion to ``string_view`` and
  ostream ``operator<<`` inconsistently
  (`#1662 <https://github.com/fmtlib/fmt/issues/1662>`_).

6.2.0 - 2020-04-05
------------------

* Improved error reporting when trying to format an object of a non-formattable
  type:

  .. code:: c++

     fmt::format("{}", S());

  now gives::

    include/fmt/core.h:1015:5: error: static_assert failed due to requirement
    'formattable' "Cannot format argument. To make type T formattable provide a
    formatter<T> specialization:
    https://fmt.dev/latest/api.html#formatting-user-defined-types"
        static_assert(
        ^
    ...
    note: in instantiation of function template specialization
    'fmt::v6::format<char [3], S, char>' requested here
      fmt::format("{}", S());
           ^

  if ``S`` is not formattable.

* Reduced the library size by ~10%.

* Always print decimal point if ``#`` is specified
  (`#1476 <https://github.com/fmtlib/fmt/issues/1476>`_,
  `#1498 <https://github.com/fmtlib/fmt/issues/1498>`_):

  .. code:: c++

     fmt::print("{:#.0f}", 42.0);

  now prints ``42.``

* Implemented the ``'L'`` specifier for locale-specific numeric formatting to
  improve compatibility with ``std::format``. The ``'n'`` specifier is now
  deprecated and will be removed in the next major release.

* Moved OS-specific APIs such as ``windows_error`` from ``fmt/format.h`` to
  ``fmt/os.h``. You can define ``FMT_DEPRECATED_INCLUDE_OS`` to automatically
  include ``fmt/os.h`` from ``fmt/format.h`` for compatibility but this will be
  disabled in the next major release.

* Added precision overflow detection in floating-point formatting.

* Implemented detection of invalid use of ``fmt::arg``.

* Used ``type_identity`` to block unnecessary template argument deduction.
  Thanks Tim Song.

* Improved UTF-8 handling
  (`#1109 <https://github.com/fmtlib/fmt/issues/1109>`_):

  .. code:: c++

     fmt::print("┌{0:─^{2}}┐\n"
                "│{1: ^{2}}│\n"
                "└{0:─^{2}}┘\n", "", "Привет, мир!", 20);

  now prints::

     ┌────────────────────┐
     │    Привет, мир!    │
     └────────────────────┘

  on systems that support Unicode.

* Added experimental dynamic argument storage
  (`#1170 <https://github.com/fmtlib/fmt/issues/1170>`_,
  `#1584 <https://github.com/fmtlib/fmt/pull/1584>`_):

  .. code:: c++

     fmt::dynamic_format_arg_store<fmt::format_context> store;
     store.push_back("answer");
     store.push_back(42);
     fmt::vprint("The {} is {}.\n", store);
  
  prints::

     The answer is 42.

  Thanks `@vsolontsov-ll (Vladimir Solontsov)
  <https://github.com/vsolontsov-ll>`_.

* Made ``fmt::join`` accept ``initializer_list``
  (`#1591 <https://github.com/fmtlib/fmt/pull/1591>`_).
  Thanks `@Rapotkinnik (Nikolay Rapotkin) <https://github.com/Rapotkinnik>`_.

* Fixed handling of empty tuples
  (`#1588 <https://github.com/fmtlib/fmt/issues/1588>`_).

* Fixed handling of output iterators in ``format_to_n``
  (`#1506 <https://github.com/fmtlib/fmt/issues/1506>`_).

* Fixed formatting of ``std::chrono::duration`` types to wide output
  (`#1533 <https://github.com/fmtlib/fmt/pull/1533>`_).
  Thanks `@zeffy (pilao) <https://github.com/zeffy>`_.

* Added const ``begin`` and ``end`` overload to buffers
  (`#1553 <https://github.com/fmtlib/fmt/pull/1553>`_).
  Thanks `@dominicpoeschko <https://github.com/dominicpoeschko>`_.

* Added the ability to disable floating-point formatting via ``FMT_USE_FLOAT``,
  ``FMT_USE_DOUBLE`` and ``FMT_USE_LONG_DOUBLE`` macros for extremely
  memory-constrained embedded system
  (`#1590 <https://github.com/fmtlib/fmt/pull/1590>`_).
  Thanks `@albaguirre (Alberto Aguirre) <https://github.com/albaguirre>`_.

* Made ``FMT_STRING`` work with ``constexpr`` ``string_view``
  (`#1589 <https://github.com/fmtlib/fmt/pull/1589>`_).
  Thanks `@scramsby (Scott Ramsby) <https://github.com/scramsby>`_.

* Implemented a minor optimization in the format string parser
  (`#1560 <https://github.com/fmtlib/fmt/pull/1560>`_).
  Thanks `@IkarusDeveloper <https://github.com/IkarusDeveloper>`_.

* Improved attribute detection
  (`#1469 <https://github.com/fmtlib/fmt/pull/1469>`_,
  `#1475 <https://github.com/fmtlib/fmt/pull/1475>`_,
  `#1576 <https://github.com/fmtlib/fmt/pull/1576>`_).
  Thanks `@federico-busato (Federico) <https://github.com/federico-busato>`_,
  `@chronoxor (Ivan Shynkarenka) <https://github.com/chronoxor>`_,
  `@refnum <https://github.com/refnum>`_.

* Improved documentation
  (`#1481 <https://github.com/fmtlib/fmt/pull/1481>`_,
  `#1523 <https://github.com/fmtlib/fmt/pull/1523>`_).
  Thanks `@JackBoosY (Jack·Boos·Yu) <https://github.com/JackBoosY>`_,
  `@imba-tjd (谭九鼎) <https://github.com/imba-tjd>`_.

* Fixed symbol visibility on Linux when compiling with ``-fvisibility=hidden``
  (`#1535 <https://github.com/fmtlib/fmt/pull/1535>`_).
  Thanks `@milianw (Milian Wolff) <https://github.com/milianw>`_.

* Implemented various build configuration fixes and improvements
  (`#1264 <https://github.com/fmtlib/fmt/issues/1264>`_,
  `#1460 <https://github.com/fmtlib/fmt/issues/1460>`_,
  `#1534 <https://github.com/fmtlib/fmt/pull/1534>`_,
  `#1536 <https://github.com/fmtlib/fmt/issues/1536>`_,
  `#1545 <https://github.com/fmtlib/fmt/issues/1545>`_,
  `#1546 <https://github.com/fmtlib/fmt/pull/1546>`_,
  `#1566 <https://github.com/fmtlib/fmt/issues/1566>`_,
  `#1582 <https://github.com/fmtlib/fmt/pull/1582>`_,
  `#1597 <https://github.com/fmtlib/fmt/issues/1597>`_,
  `#1598 <https://github.com/fmtlib/fmt/pull/1598>`_).
  Thanks `@ambitslix (Attila M. Szilagyi) <https://github.com/ambitslix>`_,
  `@jwillikers (Jordan Williams) <https://github.com/jwillikers>`_,
  `@stac47 (Laurent Stacul) <https://github.com/stac47>`_.

* Fixed various warnings and compilation issues
  (`#1433 <https://github.com/fmtlib/fmt/pull/1433>`_,
  `#1461 <https://github.com/fmtlib/fmt/issues/1461>`_,
  `#1470 <https://github.com/fmtlib/fmt/pull/1470>`_,
  `#1480 <https://github.com/fmtlib/fmt/pull/1480>`_,
  `#1485 <https://github.com/fmtlib/fmt/pull/1485>`_,
  `#1492 <https://github.com/fmtlib/fmt/pull/1492>`_,
  `#1493 <https://github.com/fmtlib/fmt/issues/1493>`_,
  `#1504 <https://github.com/fmtlib/fmt/issues/1504>`_,
  `#1505 <https://github.com/fmtlib/fmt/pull/1505>`_,
  `#1512 <https://github.com/fmtlib/fmt/pull/1512>`_,
  `#1515 <https://github.com/fmtlib/fmt/issues/1515>`_,
  `#1516 <https://github.com/fmtlib/fmt/pull/1516>`_,
  `#1518 <https://github.com/fmtlib/fmt/pull/1518>`_,
  `#1519 <https://github.com/fmtlib/fmt/pull/1519>`_,
  `#1520 <https://github.com/fmtlib/fmt/pull/1520>`_,
  `#1521 <https://github.com/fmtlib/fmt/pull/1521>`_,
  `#1522 <https://github.com/fmtlib/fmt/pull/1522>`_,
  `#1524 <https://github.com/fmtlib/fmt/issues/1524>`_,
  `#1530 <https://github.com/fmtlib/fmt/pull/1530>`_,
  `#1531 <https://github.com/fmtlib/fmt/issues/1531>`_,
  `#1532 <https://github.com/fmtlib/fmt/pull/1532>`_,
  `#1539 <https://github.com/fmtlib/fmt/issues/1539>`_,
  `#1547 <https://github.com/fmtlib/fmt/issues/1547>`_,
  `#1548 <https://github.com/fmtlib/fmt/issues/1548>`_,
  `#1554 <https://github.com/fmtlib/fmt/pull/1554>`_,
  `#1567 <https://github.com/fmtlib/fmt/issues/1567>`_,
  `#1568 <https://github.com/fmtlib/fmt/pull/1568>`_,
  `#1569 <https://github.com/fmtlib/fmt/pull/1569>`_,
  `#1571 <https://github.com/fmtlib/fmt/pull/1571>`_,
  `#1573 <https://github.com/fmtlib/fmt/pull/1573>`_,
  `#1575 <https://github.com/fmtlib/fmt/pull/1575>`_,
  `#1581 <https://github.com/fmtlib/fmt/pull/1581>`_,
  `#1583 <https://github.com/fmtlib/fmt/issues/1583>`_,
  `#1586 <https://github.com/fmtlib/fmt/issues/1586>`_,
  `#1587 <https://github.com/fmtlib/fmt/issues/1587>`_,
  `#1594 <https://github.com/fmtlib/fmt/issues/1594>`_,
  `#1596 <https://github.com/fmtlib/fmt/pull/1596>`_,
  `#1604 <https://github.com/fmtlib/fmt/issues/1604>`_,
  `#1606 <https://github.com/fmtlib/fmt/pull/1606>`_,
  `#1607 <https://github.com/fmtlib/fmt/issues/1607>`_,
  `#1609 <https://github.com/fmtlib/fmt/issues/1609>`_).
  Thanks `@marti4d (Chris Martin) <https://github.com/marti4d>`_,
  `@iPherian <https://github.com/iPherian>`_,
  `@parkertomatoes <https://github.com/parkertomatoes>`_,
  `@gsjaardema (Greg Sjaardema) <https://github.com/gsjaardema>`_,
  `@chronoxor (Ivan Shynkarenka) <https://github.com/chronoxor>`_,
  `@DanielaE (Daniela Engert) <https://github.com/DanielaE>`_,
  `@torsten48 <https://github.com/torsten48>`_,
  `@tohammer (Tobias Hammer) <https://github.com/tohammer>`_,
  `@lefticus (Jason Turner) <https://github.com/lefticus>`_,
  `@ryusakki (Haise) <https://github.com/ryusakki>`_,
  `@adnsv (Alex Denisov) <https://github.com/adnsv>`_,
  `@fghzxm <https://github.com/fghzxm>`_,
  `@refnum <https://github.com/refnum>`_,
  `@pramodk (Pramod Kumbhar) <https://github.com/pramodk>`_,
  `@Spirrwell <https://github.com/Spirrwell>`_,
  `@scramsby (Scott Ramsby) <https://github.com/scramsby>`_.

6.1.2 - 2019-12-11
------------------

* Fixed ABI compatibility with ``libfmt.so.6.0.0``
  (`#1471 <https://github.com/fmtlib/fmt/issues/1471>`_).

* Fixed handling types convertible to ``std::string_view``
  (`#1451 <https://github.com/fmtlib/fmt/pull/1451>`_).
  Thanks `@denizevrenci (Deniz Evrenci) <https://github.com/denizevrenci>`_.

* Made CUDA test an opt-in enabled via the ``FMT_CUDA_TEST`` CMake option.

* Fixed sign conversion warnings
  (`#1440 <https://github.com/fmtlib/fmt/pull/1440>`_).
  Thanks `@0x8000-0000 (Florin Iucha) <https://github.com/0x8000-0000>`_.

6.1.1 - 2019-12-04
------------------

* Fixed shared library build on Windows
  (`#1443 <https://github.com/fmtlib/fmt/pull/1443>`_,
  `#1445 <https://github.com/fmtlib/fmt/issues/1445>`_,
  `#1446 <https://github.com/fmtlib/fmt/pull/1446>`_,
  `#1450 <https://github.com/fmtlib/fmt/issues/1450>`_).
  Thanks `@egorpugin (Egor Pugin) <https://github.com/egorpugin>`_,
  `@bbolli (Beat Bolli) <https://github.com/bbolli>`_.

* Added a missing decimal point in exponent notation with trailing zeros.

* Removed deprecated ``format_arg_store::TYPES``.

6.1.0 - 2019-12-01
------------------

* {fmt} now formats IEEE 754 ``float`` and ``double`` using the shortest decimal
  representation with correct rounding by default:

  .. code:: c++

     #include <cmath>
     #include <fmt/core.h>

     int main() {
       fmt::print("{}", M_PI);
     }

  prints ``3.141592653589793``.

* Made the fast binary to decimal floating-point formatter the default,
  simplified it and improved performance. {fmt} is now 15 times faster than
  libc++'s ``std::ostringstream``, 11 times faster than ``printf`` and 10%
  faster than double-conversion on `dtoa-benchmark
  <https://github.com/fmtlib/dtoa-benchmark>`_:

  ==================  =========  =======
  Function            Time (ns)  Speedup
  ==================  =========  =======
  ostringstream        1,346.30    1.00x
  ostrstream           1,195.74    1.13x
  sprintf                995.08    1.35x
  doubleconv              99.10   13.59x
  fmt                     88.34   15.24x
  ==================  =========  =======

  .. image:: https://user-images.githubusercontent.com/576385/
             69767160-cdaca400-112f-11ea-9fc5-347c9f83caad.png

* {fmt} no longer converts ``float`` arguments to ``double``. In particular this
  improves the default (shortest) representation of floats and makes
  ``fmt::format`` consistent with ``std::format`` specs
  (`#1336 <https://github.com/fmtlib/fmt/issues/1336>`_,
  `#1353 <https://github.com/fmtlib/fmt/issues/1353>`_,
  `#1360 <https://github.com/fmtlib/fmt/pull/1360>`_,
  `#1361 <https://github.com/fmtlib/fmt/pull/1361>`_):

  .. code:: c++

     fmt::print("{}", 0.1f);

  prints ``0.1`` instead of ``0.10000000149011612``.

  Thanks `@orivej (Orivej Desh) <https://github.com/orivej>`_.

* Made floating-point formatting output consistent with ``printf``/iostreams
  (`#1376 <https://github.com/fmtlib/fmt/issues/1376>`_,
  `#1417 <https://github.com/fmtlib/fmt/issues/1417>`_).

* Added support for 128-bit integers
  (`#1287 <https://github.com/fmtlib/fmt/pull/1287>`_):

  .. code:: c++

     fmt::print("{}", std::numeric_limits<__int128_t>::max());

  prints ``170141183460469231731687303715884105727``.

  Thanks `@denizevrenci (Deniz Evrenci) <https://github.com/denizevrenci>`_.

* The overload of ``print`` that takes ``text_style`` is now atomic, i.e. the
  output from different threads doesn't interleave
  (`#1351 <https://github.com/fmtlib/fmt/pull/1351>`_).
  Thanks `@tankiJong (Tanki Zhang) <https://github.com/tankiJong>`_.

* Made compile time in the header-only mode ~20% faster by reducing the number
  of template instantiations. ``wchar_t`` overload of ``vprint`` was moved from
  ``fmt/core.h`` to ``fmt/format.h``.

* Added an overload of ``fmt::join`` that works with tuples
  (`#1322 <https://github.com/fmtlib/fmt/issues/1322>`_,
  `#1330 <https://github.com/fmtlib/fmt/pull/1330>`_):

  .. code:: c++

     #include <tuple>
     #include <fmt/ranges.h>

     int main() {
       std::tuple<char, int, float> t{'a', 1, 2.0f};
       fmt::print("{}", t);
     }

  prints ``('a', 1, 2.0)``.

  Thanks `@jeremyong (Jeremy Ong) <https://github.com/jeremyong>`_.

* Changed formatting of octal zero with prefix from "00" to "0":

  .. code:: c++

     fmt::print("{:#o}", 0);

  prints ``0``.

* The locale is now passed to ostream insertion (``<<``) operators
  (`#1406 <https://github.com/fmtlib/fmt/pull/1406>`_):

  .. code:: c++

     #include <fmt/locale.h>
     #include <fmt/ostream.h>

     struct S {
       double value;
     };

     std::ostream& operator<<(std::ostream& os, S s) {
       return os << s.value;
     }

     int main() {
       auto s = fmt::format(std::locale("fr_FR.UTF-8"), "{}", S{0.42});
       // s == "0,42"
     }

  Thanks `@dlaugt (Daniel Laügt) <https://github.com/dlaugt>`_.

* Locale-specific number formatting now uses grouping
  (`#1393 <https://github.com/fmtlib/fmt/issues/1393>`_
  `#1394 <https://github.com/fmtlib/fmt/pull/1394>`_).
  Thanks `@skrdaniel <https://github.com/skrdaniel>`_.

* Fixed handling of types with deleted implicit rvalue conversion to
  ``const char**`` (`#1421 <https://github.com/fmtlib/fmt/issues/1421>`_):

  .. code:: c++

     struct mystring {
       operator const char*() const&;
       operator const char*() &;
       operator const char*() const&& = delete;
       operator const char*() && = delete;
     };
     mystring str;
     fmt::print("{}", str); // now compiles

* Enums are now mapped to correct underlying types instead of ``int``
  (`#1286 <https://github.com/fmtlib/fmt/pull/1286>`_).
  Thanks `@agmt (Egor Seredin) <https://github.com/agmt>`_.

* Enum classes are no longer implicitly converted to ``int``
  (`#1424 <https://github.com/fmtlib/fmt/issues/1424>`_).

* Added ``basic_format_parse_context`` for consistency with C++20
  ``std::format`` and deprecated ``basic_parse_context``.

* Fixed handling of UTF-8 in precision
  (`#1389 <https://github.com/fmtlib/fmt/issues/1389>`_,
  `#1390 <https://github.com/fmtlib/fmt/pull/1390>`_).
  Thanks `@tajtiattila (Attila Tajti) <https://github.com/tajtiattila>`_.

* {fmt} can now be installed on Linux, macOS and Windows with
  `Conda <https://docs.conda.io/en/latest/>`__ using its
  `conda-forge <https://conda-forge.org>`__
  `package <https://github.com/conda-forge/fmt-feedstock>`__
  (`#1410 <https://github.com/fmtlib/fmt/pull/1410>`_)::

    conda install -c conda-forge fmt

  Thanks `@tdegeus (Tom de Geus) <https://github.com/tdegeus>`_.

* Added a CUDA test (`#1285 <https://github.com/fmtlib/fmt/pull/1285>`_,
  `#1317 <https://github.com/fmtlib/fmt/pull/1317>`_).
  Thanks `@luncliff (Park DongHa) <https://github.com/luncliff>`_ and
  `@risa2000 <https://github.com/risa2000>`_.

* Improved documentation (`#1276 <https://github.com/fmtlib/fmt/pull/1276>`_,
  `#1291 <https://github.com/fmtlib/fmt/issues/1291>`_,
  `#1296 <https://github.com/fmtlib/fmt/issues/1296>`_,
  `#1315 <https://github.com/fmtlib/fmt/pull/1315>`_,
  `#1332 <https://github.com/fmtlib/fmt/pull/1332>`_,
  `#1337 <https://github.com/fmtlib/fmt/pull/1337>`_,
  `#1395 <https://github.com/fmtlib/fmt/issues/1395>`_
  `#1418 <https://github.com/fmtlib/fmt/pull/1418>`_).
  Thanks
  `@waywardmonkeys (Bruce Mitchener) <https://github.com/waywardmonkeys>`_,
  `@pauldreik (Paul Dreik) <https://github.com/pauldreik>`_,
  `@jackoalan (Jack Andersen) <https://github.com/jackoalan>`_.

* Various code improvements
  (`#1358 <https://github.com/fmtlib/fmt/pull/1358>`_,
  `#1407 <https://github.com/fmtlib/fmt/pull/1407>`_).
  Thanks `@orivej (Orivej Desh) <https://github.com/orivej>`_,
  `@dpacbach (David P. Sicilia) <https://github.com/dpacbach>`_,

* Fixed compile-time format string checks for user-defined types
  (`#1292 <https://github.com/fmtlib/fmt/issues/1292>`_).

* Worked around a false positive in ``unsigned-integer-overflow`` sanitizer
  (`#1377 <https://github.com/fmtlib/fmt/issues/1377>`_).

* Fixed various warnings and compilation issues
  (`#1273 <https://github.com/fmtlib/fmt/issues/1273>`_,
  `#1278 <https://github.com/fmtlib/fmt/pull/1278>`_,
  `#1280 <https://github.com/fmtlib/fmt/pull/1280>`_,
  `#1281 <https://github.com/fmtlib/fmt/issues/1281>`_,
  `#1288 <https://github.com/fmtlib/fmt/issues/1288>`_,
  `#1290 <https://github.com/fmtlib/fmt/pull/1290>`_,
  `#1301 <https://github.com/fmtlib/fmt/pull/1301>`_,
  `#1305 <https://github.com/fmtlib/fmt/issues/1305>`_,
  `#1306 <https://github.com/fmtlib/fmt/issues/1306>`_,
  `#1309 <https://github.com/fmtlib/fmt/issues/1309>`_,
  `#1312 <https://github.com/fmtlib/fmt/pull/1312>`_,
  `#1313 <https://github.com/fmtlib/fmt/issues/1313>`_,
  `#1316 <https://github.com/fmtlib/fmt/issues/1316>`_,
  `#1319 <https://github.com/fmtlib/fmt/issues/1319>`_,
  `#1320 <https://github.com/fmtlib/fmt/pull/1320>`_,
  `#1326 <https://github.com/fmtlib/fmt/pull/1326>`_,
  `#1328 <https://github.com/fmtlib/fmt/pull/1328>`_,
  `#1344 <https://github.com/fmtlib/fmt/issues/1344>`_,
  `#1345 <https://github.com/fmtlib/fmt/pull/1345>`_,
  `#1347 <https://github.com/fmtlib/fmt/pull/1347>`_,
  `#1349 <https://github.com/fmtlib/fmt/pull/1349>`_,
  `#1354 <https://github.com/fmtlib/fmt/issues/1354>`_,
  `#1362 <https://github.com/fmtlib/fmt/issues/1362>`_,
  `#1366 <https://github.com/fmtlib/fmt/issues/1366>`_,
  `#1364 <https://github.com/fmtlib/fmt/pull/1364>`_,
  `#1370 <https://github.com/fmtlib/fmt/pull/1370>`_,
  `#1371 <https://github.com/fmtlib/fmt/pull/1371>`_,
  `#1385 <https://github.com/fmtlib/fmt/issues/1385>`_,
  `#1388 <https://github.com/fmtlib/fmt/issues/1388>`_,
  `#1397 <https://github.com/fmtlib/fmt/pull/1397>`_,
  `#1414 <https://github.com/fmtlib/fmt/pull/1414>`_,
  `#1416 <https://github.com/fmtlib/fmt/pull/1416>`_,
  `#1422 <https://github.com/fmtlib/fmt/issues/1422>`_
  `#1427 <https://github.com/fmtlib/fmt/pull/1427>`_,
  `#1431 <https://github.com/fmtlib/fmt/issues/1431>`_,
  `#1433 <https://github.com/fmtlib/fmt/pull/1433>`_).
  Thanks `@hhb <https://github.com/hhb>`_,
  `@gsjaardema (Greg Sjaardema) <https://github.com/gsjaardema>`_,
  `@gabime (Gabi Melman) <https://github.com/gabime>`_,
  `@neheb (Rosen Penev) <https://github.com/neheb>`_,
  `@vedranmiletic (Vedran Miletić) <https://github.com/vedranmiletic>`_,
  `@dkavolis (Daumantas Kavolis) <https://github.com/dkavolis>`_,
  `@mwinterb <https://github.com/mwinterb>`_,
  `@orivej (Orivej Desh) <https://github.com/orivej>`_,
  `@denizevrenci (Deniz Evrenci) <https://github.com/denizevrenci>`_
  `@leonklingele <https://github.com/leonklingele>`_,
  `@chronoxor (Ivan Shynkarenka) <https://github.com/chronoxor>`_,
  `@kent-tri <https://github.com/kent-tri>`_,
  `@0x8000-0000 (Florin Iucha) <https://github.com/0x8000-0000>`_,
  `@marti4d (Chris Martin) <https://github.com/marti4d>`_.

6.0.0 - 2019-08-26
------------------

* Switched to the `MIT license
  <https://github.com/fmtlib/fmt/blob/5a4b24613ba16cc689977c3b5bd8274a3ba1dd1f/LICENSE.rst>`_
  with an optional exception that allows distributing binary code without
  attribution.

* Floating-point formatting is now locale-independent by default:

  .. code:: c++

     #include <locale>
     #include <fmt/core.h>

     int main() {
       std::locale::global(std::locale("ru_RU.UTF-8"));
       fmt::print("value = {}", 4.2);
     }

  prints "value = 4.2" regardless of the locale.

  For locale-specific formatting use the ``n`` specifier:

  .. code:: c++

     std::locale::global(std::locale("ru_RU.UTF-8"));
     fmt::print("value = {:n}", 4.2);

  prints "value = 4,2".

* Added an experimental Grisu floating-point formatting algorithm
  implementation (disabled by default). To enable it compile with the
  ``FMT_USE_GRISU`` macro defined to 1:

  .. code:: c++

     #define FMT_USE_GRISU 1
     #include <fmt/format.h>

     auto s = fmt::format("{}", 4.2); // formats 4.2 using Grisu

  With Grisu enabled, {fmt} is 13x faster than ``std::ostringstream`` (libc++)
  and 10x faster than ``sprintf`` on `dtoa-benchmark
  <https://github.com/fmtlib/dtoa-benchmark>`_ (`full results
  <https://fmt.dev/unknown_mac64_clang10.0.html>`_):

  .. image:: https://user-images.githubusercontent.com/576385/
             54883977-9fe8c000-4e28-11e9-8bde-272d122e7c52.jpg

* Separated formatting and parsing contexts for consistency with
  `C++20 std::format <http://eel.is/c++draft/format>`_, removing the
  undocumented ``basic_format_context::parse_context()`` function.

* Added `oss-fuzz <https://github.com/google/oss-fuzz>`_ support
  (`#1199 <https://github.com/fmtlib/fmt/pull/1199>`_).
  Thanks `@pauldreik (Paul Dreik) <https://github.com/pauldreik>`_.

* ``formatter`` specializations now always take precedence over ``operator<<``
  (`#952 <https://github.com/fmtlib/fmt/issues/952>`_):

  .. code:: c++

     #include <iostream>
     #include <fmt/ostream.h>

     struct S {};

     std::ostream& operator<<(std::ostream& os, S) {
       return os << 1;
     }

     template <>
     struct fmt::formatter<S> : fmt::formatter<int> {
       auto format(S, format_context& ctx) {
         return formatter<int>::format(2, ctx);
       }
     };

     int main() {
       std::cout << S() << "\n"; // prints 1 using operator<<
       fmt::print("{}\n", S());  // prints 2 using formatter
     }

* Introduced the experimental ``fmt::compile`` function that does format string
  compilation (`#618 <https://github.com/fmtlib/fmt/issues/618>`_,
  `#1169 <https://github.com/fmtlib/fmt/issues/1169>`_,
  `#1171 <https://github.com/fmtlib/fmt/pull/1171>`_):

  .. code:: c++

     #include <fmt/compile.h>

     auto f = fmt::compile<int>("{}");
     std::string s = fmt::format(f, 42); // can be called multiple times to
                                         // format different values
     // s == "42"

  It moves the cost of parsing a format string outside of the format function
  which can be beneficial when identically formatting many objects of the same
  types. Thanks `@stryku (Mateusz Janek) <https://github.com/stryku>`_.

* Added experimental ``%`` format specifier that formats floating-point values
  as percentages (`#1060 <https://github.com/fmtlib/fmt/pull/1060>`_,
  `#1069 <https://github.com/fmtlib/fmt/pull/1069>`_,
  `#1071 <https://github.com/fmtlib/fmt/pull/1071>`_):

  .. code:: c++

     auto s = fmt::format("{:.1%}", 0.42); // s == "42.0%"

  Thanks `@gawain-bolton (Gawain Bolton) <https://github.com/gawain-bolton>`_.

* Implemented precision for floating-point durations
  (`#1004 <https://github.com/fmtlib/fmt/issues/1004>`_,
  `#1012 <https://github.com/fmtlib/fmt/pull/1012>`_):

  .. code:: c++

     auto s = fmt::format("{:.1}", std::chrono::duration<double>(1.234));
     // s == 1.2s

  Thanks `@DanielaE (Daniela Engert) <https://github.com/DanielaE>`_.

* Implemented ``chrono`` format specifiers ``%Q`` and ``%q`` that give the value
  and the unit respectively (`#1019 <https://github.com/fmtlib/fmt/pull/1019>`_):

  .. code:: c++

     auto value = fmt::format("{:%Q}", 42s); // value == "42"
     auto unit  = fmt::format("{:%q}", 42s); // unit == "s"

  Thanks `@DanielaE (Daniela Engert) <https://github.com/DanielaE>`_.

* Fixed handling of dynamic width in chrono formatter:

  .. code:: c++

     auto s = fmt::format("{0:{1}%H:%M:%S}", std::chrono::seconds(12345), 12);
     //                        ^ width argument index                     ^ width
     // s == "03:25:45    "

  Thanks Howard Hinnant.

* Removed deprecated ``fmt/time.h``. Use ``fmt/chrono.h`` instead.

* Added ``fmt::format`` and ``fmt::vformat`` overloads that take ``text_style``
  (`#993 <https://github.com/fmtlib/fmt/issues/993>`_,
  `#994 <https://github.com/fmtlib/fmt/pull/994>`_):

  .. code:: c++

     #include <fmt/color.h>

     std::string message = fmt::format(fmt::emphasis::bold | fg(fmt::color::red),
                                       "The answer is {}.", 42);

  Thanks `@Naios (Denis Blank) <https://github.com/Naios>`_.

* Removed the deprecated color API (``print_colored``). Use the new API, namely
  ``print`` overloads that take ``text_style`` instead.

* Made ``std::unique_ptr`` and ``std::shared_ptr`` formattable as pointers via
  ``fmt::ptr`` (`#1121 <https://github.com/fmtlib/fmt/pull/1121>`_):

  .. code:: c++

     std::unique_ptr<int> p = ...;
     fmt::print("{}", fmt::ptr(p)); // prints p as a pointer

  Thanks `@sighingnow (Tao He) <https://github.com/sighingnow>`_.

* Made ``print`` and ``vprint`` report I/O errors
  (`#1098 <https://github.com/fmtlib/fmt/issues/1098>`_,
  `#1099 <https://github.com/fmtlib/fmt/pull/1099>`_).
  Thanks `@BillyDonahue (Billy Donahue) <https://github.com/BillyDonahue>`_.

* Marked deprecated APIs with the ``[[deprecated]]`` attribute and removed
  internal uses of deprecated APIs
  (`#1022 <https://github.com/fmtlib/fmt/pull/1022>`_).
  Thanks `@eliaskosunen (Elias Kosunen) <https://github.com/eliaskosunen>`_.

* Modernized the codebase using more C++11 features and removing workarounds.
  Most importantly, ``buffer_context`` is now an alias template, so
  use ``buffer_context<T>`` instead of ``buffer_context<T>::type``.
  These features require GCC 4.8 or later.

* ``formatter`` specializations now always take precedence over implicit
  conversions to ``int`` and the undocumented ``convert_to_int`` trait
  is now deprecated.

* Moved the undocumented ``basic_writer``, ``writer``, and ``wwriter`` types
  to the ``internal`` namespace.

* Removed deprecated ``basic_format_context::begin()``. Use ``out()`` instead.

* Disallowed passing the result of ``join`` as an lvalue to prevent misuse.

* Refactored the undocumented structs that represent parsed format specifiers
  to simplify the API and allow multibyte fill.

* Moved SFINAE to template parameters to reduce symbol sizes.

* Switched to ``fputws`` for writing wide strings so that it's no longer
  required to call ``_setmode`` on Windows
  (`#1229 <https://github.com/fmtlib/fmt/issues/1229>`_,
  `#1243 <https://github.com/fmtlib/fmt/pull/1243>`_).
  Thanks `@jackoalan (Jack Andersen) <https://github.com/jackoalan>`_.

* Improved literal-based API
  (`#1254 <https://github.com/fmtlib/fmt/pull/1254>`_).
  Thanks `@sylveon (Charles Milette) <https://github.com/sylveon>`_.

* Added support for exotic platforms without ``uintptr_t`` such as IBM i
  (AS/400) which has 128-bit pointers and only 64-bit integers
  (`#1059 <https://github.com/fmtlib/fmt/issues/1059>`_).

* Added `Sublime Text syntax highlighting config
  <https://github.com/fmtlib/fmt/blob/master/support/C%2B%2B.sublime-syntax>`_
  (`#1037 <https://github.com/fmtlib/fmt/issues/1037>`_).
  Thanks `@Kronuz (Germán Méndez Bravo) <https://github.com/Kronuz>`_.

* Added the ``FMT_ENFORCE_COMPILE_STRING`` macro to enforce the use of
  compile-time format strings
  (`#1231 <https://github.com/fmtlib/fmt/pull/1231>`_).
  Thanks `@jackoalan (Jack Andersen) <https://github.com/jackoalan>`_.

* Stopped setting ``CMAKE_BUILD_TYPE`` if {fmt} is a subproject
  (`#1081 <https://github.com/fmtlib/fmt/issues/1081>`_).

* Various build improvements
  (`#1039 <https://github.com/fmtlib/fmt/pull/1039>`_,
  `#1078 <https://github.com/fmtlib/fmt/pull/1078>`_,
  `#1091 <https://github.com/fmtlib/fmt/pull/1091>`_,
  `#1103 <https://github.com/fmtlib/fmt/pull/1103>`_,
  `#1177 <https://github.com/fmtlib/fmt/pull/1177>`_).
  Thanks `@luncliff (Park DongHa) <https://github.com/luncliff>`_,
  `@jasonszang (Jason Shuo Zang) <https://github.com/jasonszang>`_,
  `@olafhering (Olaf Hering) <https://github.com/olafhering>`_,
  `@Lecetem <https://github.com/Lectem>`_,
  `@pauldreik (Paul Dreik) <https://github.com/pauldreik>`_.

* Improved documentation
  (`#1049 <https://github.com/fmtlib/fmt/issues/1049>`_,
  `#1051 <https://github.com/fmtlib/fmt/pull/1051>`_,
  `#1083 <https://github.com/fmtlib/fmt/pull/1083>`_,
  `#1113 <https://github.com/fmtlib/fmt/pull/1113>`_,
  `#1114 <https://github.com/fmtlib/fmt/pull/1114>`_,
  `#1146 <https://github.com/fmtlib/fmt/issues/1146>`_,
  `#1180 <https://github.com/fmtlib/fmt/issues/1180>`_,
  `#1250 <https://github.com/fmtlib/fmt/pull/1250>`_,
  `#1252 <https://github.com/fmtlib/fmt/pull/1252>`_,
  `#1265 <https://github.com/fmtlib/fmt/pull/1265>`_).
  Thanks `@mikelui (Michael Lui) <https://github.com/mikelui>`_,
  `@foonathan (Jonathan Müller) <https://github.com/foonathan>`_,
  `@BillyDonahue (Billy Donahue) <https://github.com/BillyDonahue>`_,
  `@jwakely (Jonathan Wakely) <https://github.com/jwakely>`_,
  `@kaisbe (Kais Ben Salah) <https://github.com/kaisbe>`_,
  `@sdebionne (Samuel Debionne) <https://github.com/sdebionne>`_.

* Fixed ambiguous formatter specialization in ``fmt/ranges.h``
  (`#1123 <https://github.com/fmtlib/fmt/issues/1123>`_).

* Fixed formatting of a non-empty ``std::filesystem::path`` which is an
  infinitely deep range of its components
  (`#1268 <https://github.com/fmtlib/fmt/issues/1268>`_).

* Fixed handling of general output iterators when formatting characters
  (`#1056 <https://github.com/fmtlib/fmt/issues/1056>`_,
  `#1058 <https://github.com/fmtlib/fmt/pull/1058>`_).
  Thanks `@abolz (Alexander Bolz) <https://github.com/abolz>`_.

* Fixed handling of output iterators in ``formatter`` specialization for
  ranges (`#1064 <https://github.com/fmtlib/fmt/issues/1064>`_).

* Fixed handling of exotic character types
  (`#1188 <https://github.com/fmtlib/fmt/issues/1188>`_).

* Made chrono formatting work with exceptions disabled
  (`#1062 <https://github.com/fmtlib/fmt/issues/1062>`_).

* Fixed DLL visibility issues
  (`#1134 <https://github.com/fmtlib/fmt/pull/1134>`_,
  `#1147 <https://github.com/fmtlib/fmt/pull/1147>`_).
  Thanks `@denchat <https://github.com/denchat>`_.

* Disabled the use of UDL template extension on GCC 9
  (`#1148 <https://github.com/fmtlib/fmt/issues/1148>`_).

* Removed misplaced ``format`` compile-time checks from ``printf``
  (`#1173 <https://github.com/fmtlib/fmt/issues/1173>`_).

* Fixed issues in the experimental floating-point formatter
  (`#1072 <https://github.com/fmtlib/fmt/issues/1072>`_,
  `#1129 <https://github.com/fmtlib/fmt/issues/1129>`_,
  `#1153 <https://github.com/fmtlib/fmt/issues/1153>`_,
  `#1155 <https://github.com/fmtlib/fmt/pull/1155>`_,
  `#1210 <https://github.com/fmtlib/fmt/issues/1210>`_,
  `#1222 <https://github.com/fmtlib/fmt/issues/1222>`_).
  Thanks `@alabuzhev (Alex Alabuzhev) <https://github.com/alabuzhev>`_.

* Fixed bugs discovered by fuzzing or during fuzzing integration
  (`#1124 <https://github.com/fmtlib/fmt/issues/1124>`_,
  `#1127 <https://github.com/fmtlib/fmt/issues/1127>`_,
  `#1132 <https://github.com/fmtlib/fmt/issues/1132>`_,
  `#1135 <https://github.com/fmtlib/fmt/pull/1135>`_,
  `#1136 <https://github.com/fmtlib/fmt/issues/1136>`_,
  `#1141 <https://github.com/fmtlib/fmt/issues/1141>`_,
  `#1142 <https://github.com/fmtlib/fmt/issues/1142>`_,
  `#1178 <https://github.com/fmtlib/fmt/issues/1178>`_,
  `#1179 <https://github.com/fmtlib/fmt/issues/1179>`_,
  `#1194 <https://github.com/fmtlib/fmt/issues/1194>`_).
  Thanks `@pauldreik (Paul Dreik) <https://github.com/pauldreik>`_.

* Fixed building tests on FreeBSD and Hurd
  (`#1043 <https://github.com/fmtlib/fmt/issues/1043>`_).
  Thanks `@jackyf (Eugene V. Lyubimkin) <https://github.com/jackyf>`_.

* Fixed various warnings and compilation issues
  (`#998 <https://github.com/fmtlib/fmt/pull/998>`_,
  `#1006 <https://github.com/fmtlib/fmt/pull/1006>`_,
  `#1008 <https://github.com/fmtlib/fmt/issues/1008>`_,
  `#1011 <https://github.com/fmtlib/fmt/issues/1011>`_,
  `#1025 <https://github.com/fmtlib/fmt/issues/1025>`_,
  `#1027 <https://github.com/fmtlib/fmt/pull/1027>`_,
  `#1028 <https://github.com/fmtlib/fmt/pull/1028>`_,
  `#1029 <https://github.com/fmtlib/fmt/pull/1029>`_,
  `#1030 <https://github.com/fmtlib/fmt/pull/1030>`_,
  `#1031 <https://github.com/fmtlib/fmt/pull/1031>`_,
  `#1054 <https://github.com/fmtlib/fmt/pull/1054>`_,
  `#1063 <https://github.com/fmtlib/fmt/issues/1063>`_,
  `#1068 <https://github.com/fmtlib/fmt/pull/1068>`_,
  `#1074 <https://github.com/fmtlib/fmt/pull/1074>`_,
  `#1075 <https://github.com/fmtlib/fmt/pull/1075>`_,
  `#1079 <https://github.com/fmtlib/fmt/pull/1079>`_,
  `#1086 <https://github.com/fmtlib/fmt/pull/1086>`_,
  `#1088 <https://github.com/fmtlib/fmt/issues/1088>`_,
  `#1089 <https://github.com/fmtlib/fmt/pull/1089>`_,
  `#1094 <https://github.com/fmtlib/fmt/pull/1094>`_,
  `#1101 <https://github.com/fmtlib/fmt/issues/1101>`_,
  `#1102 <https://github.com/fmtlib/fmt/pull/1102>`_,
  `#1105 <https://github.com/fmtlib/fmt/issues/1105>`_,
  `#1107 <https://github.com/fmtlib/fmt/pull/1107>`_,
  `#1115 <https://github.com/fmtlib/fmt/issues/1115>`_,
  `#1117 <https://github.com/fmtlib/fmt/issues/1117>`_,
  `#1118 <https://github.com/fmtlib/fmt/issues/1118>`_,
  `#1120 <https://github.com/fmtlib/fmt/issues/1120>`_,
  `#1123 <https://github.com/fmtlib/fmt/issues/1123>`_,
  `#1139 <https://github.com/fmtlib/fmt/pull/1139>`_,
  `#1140 <https://github.com/fmtlib/fmt/issues/1140>`_,
  `#1143 <https://github.com/fmtlib/fmt/issues/1143>`_,
  `#1144 <https://github.com/fmtlib/fmt/pull/1144>`_,
  `#1150 <https://github.com/fmtlib/fmt/pull/1150>`_,
  `#1151 <https://github.com/fmtlib/fmt/pull/1151>`_,
  `#1152 <https://github.com/fmtlib/fmt/issues/1152>`_,
  `#1154 <https://github.com/fmtlib/fmt/issues/1154>`_,
  `#1156 <https://github.com/fmtlib/fmt/issues/1156>`_,
  `#1159 <https://github.com/fmtlib/fmt/pull/1159>`_,
  `#1175 <https://github.com/fmtlib/fmt/issues/1175>`_,
  `#1181 <https://github.com/fmtlib/fmt/issues/1181>`_,
  `#1186 <https://github.com/fmtlib/fmt/issues/1186>`_,
  `#1187 <https://github.com/fmtlib/fmt/pull/1187>`_,
  `#1191 <https://github.com/fmtlib/fmt/pull/1191>`_,
  `#1197 <https://github.com/fmtlib/fmt/issues/1197>`_,
  `#1200 <https://github.com/fmtlib/fmt/issues/1200>`_,
  `#1203 <https://github.com/fmtlib/fmt/issues/1203>`_,
  `#1205 <https://github.com/fmtlib/fmt/issues/1205>`_,
  `#1206 <https://github.com/fmtlib/fmt/pull/1206>`_,
  `#1213 <https://github.com/fmtlib/fmt/issues/1213>`_,
  `#1214 <https://github.com/fmtlib/fmt/issues/1214>`_,
  `#1217 <https://github.com/fmtlib/fmt/pull/1217>`_,
  `#1228 <https://github.com/fmtlib/fmt/issues/1228>`_,
  `#1230 <https://github.com/fmtlib/fmt/pull/1230>`_,
  `#1232 <https://github.com/fmtlib/fmt/issues/1232>`_,
  `#1235 <https://github.com/fmtlib/fmt/pull/1235>`_,
  `#1236 <https://github.com/fmtlib/fmt/pull/1236>`_,
  `#1240 <https://github.com/fmtlib/fmt/issues/1240>`_).
  Thanks `@DanielaE (Daniela Engert) <https://github.com/DanielaE>`_,
  `@mwinterb <https://github.com/mwinterb>`_,
  `@eliaskosunen (Elias Kosunen) <https://github.com/eliaskosunen>`_,
  `@morinmorin <https://github.com/morinmorin>`_,
  `@ricco19 (Brian Ricciardelli) <https://github.com/ricco19>`_,
  `@waywardmonkeys (Bruce Mitchener) <https://github.com/waywardmonkeys>`_,
  `@chronoxor (Ivan Shynkarenka) <https://github.com/chronoxor>`_,
  `@remyabel <https://github.com/remyabel>`_,
  `@pauldreik (Paul Dreik) <https://github.com/pauldreik>`_,
  `@gsjaardema (Greg Sjaardema) <https://github.com/gsjaardema>`_,
  `@rcane (Ronny Krüger) <https://github.com/rcane>`_,
  `@mocabe <https://github.com/mocabe>`_,
  `@denchat <https://github.com/denchat>`_,
  `@cjdb (Christopher Di Bella) <https://github.com/cjdb>`_,
  `@HazardyKnusperkeks (Björn Schäpers) <https://github.com/HazardyKnusperkeks>`_,
  `@vedranmiletic (Vedran Miletić) <https://github.com/vedranmiletic>`_,
  `@jackoalan (Jack Andersen) <https://github.com/jackoalan>`_,
  `@DaanDeMeyer (Daan De Meyer) <https://github.com/DaanDeMeyer>`_,
  `@starkmapper (Mark Stapper) <https://github.com/starkmapper>`_.

5.3.0 - 2018-12-28
------------------

* Introduced experimental chrono formatting support:

  .. code:: c++

     #include <fmt/chrono.h>

     int main() {
       using namespace std::literals::chrono_literals;
       fmt::print("Default format: {} {}\n", 42s, 100ms);
       fmt::print("strftime-like format: {:%H:%M:%S}\n", 3h + 15min + 30s);
     }

  prints::

     Default format: 42s 100ms
     strftime-like format: 03:15:30

* Added experimental support for emphasis (bold, italic, underline,
  strikethrough), colored output to a file stream, and improved colored
  formatting API
  (`#961 <https://github.com/fmtlib/fmt/pull/961>`_,
  `#967 <https://github.com/fmtlib/fmt/pull/967>`_,
  `#973 <https://github.com/fmtlib/fmt/pull/973>`_):

  .. code:: c++

     #include <fmt/color.h>

     int main() {
       print(fg(fmt::color::crimson) | fmt::emphasis::bold,
             "Hello, {}!\n", "world");
       print(fg(fmt::color::floral_white) | bg(fmt::color::slate_gray) |
             fmt::emphasis::underline, "Hello, {}!\n", "мир");
       print(fg(fmt::color::steel_blue) | fmt::emphasis::italic,
             "Hello, {}!\n", "世界");
     }

  prints the following on modern terminals with RGB color support:

  .. image:: https://user-images.githubusercontent.com/576385/
             50405788-b66e7500-076e-11e9-9592-7324d1f951d8.png

  Thanks `@Rakete1111 (Nicolas) <https://github.com/Rakete1111>`_.

* Added support for 4-bit terminal colors
  (`#968 <https://github.com/fmtlib/fmt/issues/968>`_,
  `#974 <https://github.com/fmtlib/fmt/pull/974>`_)

  .. code:: c++

     #include <fmt/color.h>

     int main() {
       print(fg(fmt::terminal_color::red), "stop\n");
     }

  Note that these colors vary by terminal:

  .. image:: https://user-images.githubusercontent.com/576385/
             50405925-dbfc7e00-0770-11e9-9b85-333fab0af9ac.png

  Thanks `@Rakete1111 (Nicolas) <https://github.com/Rakete1111>`_.

* Parameterized formatting functions on the type of the format string
  (`#880 <https://github.com/fmtlib/fmt/issues/880>`_,
  `#881 <https://github.com/fmtlib/fmt/pull/881>`_,
  `#883 <https://github.com/fmtlib/fmt/pull/883>`_,
  `#885 <https://github.com/fmtlib/fmt/pull/885>`_,
  `#897 <https://github.com/fmtlib/fmt/pull/897>`_,
  `#920 <https://github.com/fmtlib/fmt/issues/920>`_).
  Any object of type ``S`` that has an overloaded ``to_string_view(const S&)``
  returning ``fmt::string_view`` can be used as a format string:

  .. code:: c++

     namespace my_ns {
     inline string_view to_string_view(const my_string& s) {
       return {s.data(), s.length()};
     }
     }

     std::string message = fmt::format(my_string("The answer is {}."), 42);

  Thanks `@DanielaE (Daniela Engert) <https://github.com/DanielaE>`_.

* Made ``std::string_view`` work as a format string
  (`#898 <https://github.com/fmtlib/fmt/pull/898>`_):

  .. code:: c++

     auto message = fmt::format(std::string_view("The answer is {}."), 42);

  Thanks `@DanielaE (Daniela Engert) <https://github.com/DanielaE>`_.

* Added wide string support to compile-time format string checks
  (`#924 <https://github.com/fmtlib/fmt/pull/924>`_):

  .. code:: c++

     print(fmt(L"{:f}"), 42); // compile-time error: invalid type specifier

  Thanks `@XZiar <https://github.com/XZiar>`_.

* Made colored print functions work with wide strings
  (`#867 <https://github.com/fmtlib/fmt/pull/867>`_):

  .. code:: c++

     #include <fmt/color.h>

     int main() {
       print(fg(fmt::color::red), L"{}\n", 42);
     }

  Thanks `@DanielaE (Daniela Engert) <https://github.com/DanielaE>`_.

* Introduced experimental Unicode support
  (`#628 <https://github.com/fmtlib/fmt/issues/628>`_,
  `#891 <https://github.com/fmtlib/fmt/pull/891>`_):

  .. code:: c++

     using namespace fmt::literals;
     auto s = fmt::format("{:*^5}"_u, "🤡"_u); // s == "**🤡**"_u

* Improved locale support:

  .. code:: c++

     #include <fmt/locale.h>

     struct numpunct : std::numpunct<char> {
      protected:
       char do_thousands_sep() const override { return '~'; }
     };

     std::locale loc;
     auto s = fmt::format(std::locale(loc, new numpunct()), "{:n}", 1234567);
     // s == "1~234~567"

* Constrained formatting functions on proper iterator types
  (`#921 <https://github.com/fmtlib/fmt/pull/921>`_).
  Thanks `@DanielaE (Daniela Engert) <https://github.com/DanielaE>`_.

* Added ``make_printf_args`` and ``make_wprintf_args`` functions
  (`#934 <https://github.com/fmtlib/fmt/pull/934>`_).
  Thanks `@tnovotny <https://github.com/tnovotny>`_.

* Deprecated ``fmt::visit``, ``parse_context``, and ``wparse_context``.
  Use ``fmt::visit_format_arg``, ``format_parse_context``, and
  ``wformat_parse_context`` instead.

* Removed undocumented ``basic_fixed_buffer`` which has been superseded by the
  iterator-based API
  (`#873 <https://github.com/fmtlib/fmt/issues/873>`_,
  `#902 <https://github.com/fmtlib/fmt/pull/902>`_).
  Thanks `@superfunc (hollywood programmer) <https://github.com/superfunc>`_.

* Disallowed repeated leading zeros in an argument ID:

  .. code:: c++

     fmt::print("{000}", 42); // error

* Reintroduced support for gcc 4.4.

* Fixed compilation on platforms with exotic ``double``
  (`#878 <https://github.com/fmtlib/fmt/issues/878>`_).

* Improved documentation
  (`#164 <https://github.com/fmtlib/fmt/issues/164>`_,
  `#877 <https://github.com/fmtlib/fmt/issues/877>`_,
  `#901 <https://github.com/fmtlib/fmt/pull/901>`_,
  `#906 <https://github.com/fmtlib/fmt/pull/906>`_,
  `#979 <https://github.com/fmtlib/fmt/pull/979>`_).
  Thanks `@kookjr (Mathew Cucuzella) <https://github.com/kookjr>`_,
  `@DarkDimius (Dmitry Petrashko) <https://github.com/DarkDimius>`_,
  `@HecticSerenity <https://github.com/HecticSerenity>`_.

* Added pkgconfig support which makes it easier to consume the library from
  meson and other build systems
  (`#916 <https://github.com/fmtlib/fmt/pull/916>`_).
  Thanks `@colemickens (Cole Mickens) <https://github.com/colemickens>`_.

* Various build improvements
  (`#909 <https://github.com/fmtlib/fmt/pull/909>`_,
  `#926 <https://github.com/fmtlib/fmt/pull/926>`_,
  `#937 <https://github.com/fmtlib/fmt/pull/937>`_,
  `#953 <https://github.com/fmtlib/fmt/pull/953>`_,
  `#959 <https://github.com/fmtlib/fmt/pull/959>`_).
  Thanks `@tchaikov (Kefu Chai) <https://github.com/tchaikov>`_,
  `@luncliff (Park DongHa) <https://github.com/luncliff>`_,
  `@AndreasSchoenle (Andreas Schönle) <https://github.com/AndreasSchoenle>`_,
  `@hotwatermorning <https://github.com/hotwatermorning>`_,
  `@Zefz (JohanJansen) <https://github.com/Zefz>`_.

* Improved ``string_view`` construction performance
  (`#914 <https://github.com/fmtlib/fmt/pull/914>`_).
  Thanks `@gabime (Gabi Melman) <https://github.com/gabime>`_.

* Fixed non-matching char types
  (`#895 <https://github.com/fmtlib/fmt/pull/895>`_).
  Thanks `@DanielaE (Daniela Engert) <https://github.com/DanielaE>`_.

* Fixed ``format_to_n`` with ``std::back_insert_iterator``
  (`#913 <https://github.com/fmtlib/fmt/pull/913>`_).
  Thanks `@DanielaE (Daniela Engert) <https://github.com/DanielaE>`_.

* Fixed locale-dependent formatting
  (`#905 <https://github.com/fmtlib/fmt/issues/905>`_).

* Fixed various compiler warnings and errors
  (`#882 <https://github.com/fmtlib/fmt/pull/882>`_,
  `#886 <https://github.com/fmtlib/fmt/pull/886>`_,
  `#933 <https://github.com/fmtlib/fmt/pull/933>`_,
  `#941 <https://github.com/fmtlib/fmt/pull/941>`_,
  `#931 <https://github.com/fmtlib/fmt/issues/931>`_,
  `#943 <https://github.com/fmtlib/fmt/pull/943>`_,
  `#954 <https://github.com/fmtlib/fmt/pull/954>`_,
  `#956 <https://github.com/fmtlib/fmt/pull/956>`_,
  `#962 <https://github.com/fmtlib/fmt/pull/962>`_,
  `#965 <https://github.com/fmtlib/fmt/issues/965>`_,
  `#977 <https://github.com/fmtlib/fmt/issues/977>`_,
  `#983 <https://github.com/fmtlib/fmt/pull/983>`_,
  `#989 <https://github.com/fmtlib/fmt/pull/989>`_).
  Thanks `@Luthaf (Guillaume Fraux) <https://github.com/Luthaf>`_,
  `@stevenhoving (Steven Hoving) <https://github.com/stevenhoving>`_,
  `@christinaa (Kristina Brooks) <https://github.com/christinaa>`_,
  `@lgritz (Larry Gritz) <https://github.com/lgritz>`_,
  `@DanielaE (Daniela Engert) <https://github.com/DanielaE>`_,
  `@0x8000-0000 (Sign Bit) <https://github.com/0x8000-0000>`_,
  `@liuping1997 <https://github.com/liuping1997>`_.

5.2.1 - 2018-09-21
------------------

* Fixed ``visit`` lookup issues on gcc 7 & 8
  (`#870 <https://github.com/fmtlib/fmt/pull/870>`_).
  Thanks `@medithe <https://github.com/medithe>`_.

* Fixed linkage errors on older gcc.

* Prevented ``fmt/range.h`` from specializing ``fmt::basic_string_view``
  (`#865 <https://github.com/fmtlib/fmt/issues/865>`_,
  `#868 <https://github.com/fmtlib/fmt/pull/868>`_).
  Thanks `@hhggit (dual) <https://github.com/hhggit>`_.

* Improved error message when formatting unknown types
  (`#872 <https://github.com/fmtlib/fmt/pull/872>`_).
  Thanks `@foonathan (Jonathan Müller) <https://github.com/foonathan>`_,

* Disabled templated user-defined literals when compiled under nvcc
  (`#875 <https://github.com/fmtlib/fmt/pull/875>`_).
  Thanks `@CandyGumdrop (Candy Gumdrop) <https://github.com/CandyGumdrop>`_,

* Fixed ``format_to`` formatting to ``wmemory_buffer``
  (`#874 <https://github.com/fmtlib/fmt/issues/874>`_).

5.2.0 - 2018-09-13
------------------

* Optimized format string parsing and argument processing which resulted in up
  to 5x speed up on long format strings and significant performance boost on
  various benchmarks. For example, version 5.2 is 2.22x faster than 5.1 on
  decimal integer formatting with ``format_to`` (macOS, clang-902.0.39.2):

  ==================  =======  =======
  Method              Time, s  Speedup
  ==================  =======  =======
  fmt::format 5.1      0.58
  fmt::format 5.2      0.35     1.66x
  fmt::format_to 5.1   0.51
  fmt::format_to 5.2   0.23     2.22x
  sprintf              0.71
  std::to_string       1.01
  std::stringstream    1.73
  ==================  =======  =======

* Changed the ``fmt`` macro from opt-out to opt-in to prevent name collisions.
  To enable it define the ``FMT_STRING_ALIAS`` macro to 1 before including
  ``fmt/format.h``:

  .. code:: c++

     #define FMT_STRING_ALIAS 1
     #include <fmt/format.h>
     std::string answer = format(fmt("{}"), 42);

* Added compile-time format string checks to ``format_to`` overload that takes
  ``fmt::memory_buffer`` (`#783 <https://github.com/fmtlib/fmt/issues/783>`_):

  .. code:: c++

     fmt::memory_buffer buf;
     // Compile-time error: invalid type specifier.
     fmt::format_to(buf, fmt("{:d}"), "foo");

* Moved experimental color support to ``fmt/color.h`` and enabled the
  new API by default. The old API can be enabled by defining the
  ``FMT_DEPRECATED_COLORS`` macro.

* Added formatting support for types explicitly convertible to
  ``fmt::string_view``:

  .. code:: c++

     struct foo {
       explicit operator fmt::string_view() const { return "foo"; }
     };
     auto s = format("{}", foo());

  In particular, this makes formatting function work with
  ``folly::StringPiece``.

* Implemented preliminary support for ``char*_t`` by replacing the ``format``
  function overloads with a single function template parameterized on the string
  type.

* Added support for dynamic argument lists
  (`#814 <https://github.com/fmtlib/fmt/issues/814>`_,
  `#819 <https://github.com/fmtlib/fmt/pull/819>`_).
  Thanks `@MikePopoloski (Michael Popoloski)
  <https://github.com/MikePopoloski>`_.

* Reduced executable size overhead for embedded targets using newlib nano by
  making locale dependency optional
  (`#839 <https://github.com/fmtlib/fmt/pull/839>`_).
  Thanks `@teajay-fr (Thomas Benard) <https://github.com/teajay-fr>`_.

* Keep ``noexcept`` specifier when exceptions are disabled
  (`#801 <https://github.com/fmtlib/fmt/issues/801>`_,
  `#810 <https://github.com/fmtlib/fmt/pull/810>`_).
  Thanks `@qis (Alexej Harm) <https://github.com/qis>`_.

* Fixed formatting of user-defined types providing ``operator<<`` with
  ``format_to_n``
  (`#806 <https://github.com/fmtlib/fmt/pull/806>`_).
  Thanks `@mkurdej (Marek Kurdej) <https://github.com/mkurdej>`_.

* Fixed dynamic linkage of new symbols
  (`#808 <https://github.com/fmtlib/fmt/issues/808>`_).

* Fixed global initialization issue
  (`#807 <https://github.com/fmtlib/fmt/issues/807>`_):

  .. code:: c++

     // This works on compilers with constexpr support.
     static const std::string answer = fmt::format("{}", 42);

* Fixed various compiler warnings and errors
  (`#804 <https://github.com/fmtlib/fmt/pull/804>`_,
  `#809 <https://github.com/fmtlib/fmt/issues/809>`_,
  `#811 <https://github.com/fmtlib/fmt/pull/811>`_,
  `#822 <https://github.com/fmtlib/fmt/issues/822>`_,
  `#827 <https://github.com/fmtlib/fmt/pull/827>`_,
  `#830 <https://github.com/fmtlib/fmt/issues/830>`_,
  `#838 <https://github.com/fmtlib/fmt/pull/838>`_,
  `#843 <https://github.com/fmtlib/fmt/issues/843>`_,
  `#844 <https://github.com/fmtlib/fmt/pull/844>`_,
  `#851 <https://github.com/fmtlib/fmt/issues/851>`_,
  `#852 <https://github.com/fmtlib/fmt/pull/852>`_,
  `#854 <https://github.com/fmtlib/fmt/pull/854>`_).
  Thanks `@henryiii (Henry Schreiner) <https://github.com/henryiii>`_,
  `@medithe <https://github.com/medithe>`_, and
  `@eliasdaler (Elias Daler) <https://github.com/eliasdaler>`_.

5.1.0 - 2018-07-05
------------------

* Added experimental support for RGB color output enabled with
  the ``FMT_EXTENDED_COLORS`` macro:

  .. code:: c++

     #define FMT_EXTENDED_COLORS
     #define FMT_HEADER_ONLY // or compile fmt with FMT_EXTENDED_COLORS defined
     #include <fmt/format.h>

     fmt::print(fmt::color::steel_blue, "Some beautiful text");

  The old API (the ``print_colored`` and ``vprint_colored`` functions and the
  ``color`` enum) is now deprecated.
  (`#762 <https://github.com/fmtlib/fmt/issues/762>`_
  `#767 <https://github.com/fmtlib/fmt/pull/767>`_).
  thanks `@Remotion (Remo) <https://github.com/Remotion>`_.

* Added quotes to strings in ranges and tuples
  (`#766 <https://github.com/fmtlib/fmt/pull/766>`_).
  Thanks `@Remotion (Remo) <https://github.com/Remotion>`_.

* Made ``format_to`` work with ``basic_memory_buffer``
  (`#776 <https://github.com/fmtlib/fmt/issues/776>`_).

* Added ``vformat_to_n`` and ``wchar_t`` overload of ``format_to_n``
  (`#764 <https://github.com/fmtlib/fmt/issues/764>`_,
  `#769 <https://github.com/fmtlib/fmt/issues/769>`_).

* Made ``is_range`` and ``is_tuple_like`` part of public (experimental) API
  to allow specialization for user-defined types
  (`#751 <https://github.com/fmtlib/fmt/issues/751>`_,
  `#759 <https://github.com/fmtlib/fmt/pull/759>`_).
  Thanks `@drrlvn (Dror Levin) <https://github.com/drrlvn>`_.

* Added more compilers to continuous integration and increased ``FMT_PEDANTIC``
  warning levels
  (`#736 <https://github.com/fmtlib/fmt/pull/736>`_).
  Thanks `@eliaskosunen (Elias Kosunen) <https://github.com/eliaskosunen>`_.

* Fixed compilation with MSVC 2013.

* Fixed handling of user-defined types in ``format_to``
  (`#793 <https://github.com/fmtlib/fmt/issues/793>`_).

* Forced linking of inline ``vformat`` functions into the library
  (`#795 <https://github.com/fmtlib/fmt/issues/795>`_).

* Fixed incorrect call to on_align in ``'{:}='``
  (`#750 <https://github.com/fmtlib/fmt/issues/750>`_).

* Fixed floating-point formatting to a non-back_insert_iterator with sign &
  numeric alignment specified
  (`#756 <https://github.com/fmtlib/fmt/issues/756>`_).

* Fixed formatting to an array with ``format_to_n``
  (`#778 <https://github.com/fmtlib/fmt/issues/778>`_).

* Fixed formatting of more than 15 named arguments
  (`#754 <https://github.com/fmtlib/fmt/issues/754>`_).

* Fixed handling of compile-time strings when including ``fmt/ostream.h``.
  (`#768 <https://github.com/fmtlib/fmt/issues/768>`_).

* Fixed various compiler warnings and errors
  (`#742 <https://github.com/fmtlib/fmt/issues/742>`_,
  `#748 <https://github.com/fmtlib/fmt/issues/748>`_,
  `#752 <https://github.com/fmtlib/fmt/issues/752>`_,
  `#770 <https://github.com/fmtlib/fmt/issues/770>`_,
  `#775 <https://github.com/fmtlib/fmt/pull/775>`_,
  `#779 <https://github.com/fmtlib/fmt/issues/779>`_,
  `#780 <https://github.com/fmtlib/fmt/pull/780>`_,
  `#790 <https://github.com/fmtlib/fmt/pull/790>`_,
  `#792 <https://github.com/fmtlib/fmt/pull/792>`_,
  `#800 <https://github.com/fmtlib/fmt/pull/800>`_).
  Thanks `@Remotion (Remo) <https://github.com/Remotion>`_,
  `@gabime (Gabi Melman) <https://github.com/gabime>`_,
  `@foonathan (Jonathan Müller) <https://github.com/foonathan>`_,
  `@Dark-Passenger (Dhruv Paranjape) <https://github.com/Dark-Passenger>`_, and
  `@0x8000-0000 (Sign Bit) <https://github.com/0x8000-0000>`_.

5.0.0 - 2018-05-21
------------------

* Added a requirement for partial C++11 support, most importantly variadic
  templates and type traits, and dropped ``FMT_VARIADIC_*`` emulation macros.
  Variadic templates are available since GCC 4.4, Clang 2.9 and MSVC 18.0 (2013).
  For older compilers use {fmt} `version 4.x
  <https://github.com/fmtlib/fmt/releases/tag/4.1.0>`_ which continues to be
  maintained and works with C++98 compilers.

* Renamed symbols to follow standard C++ naming conventions and proposed a subset
  of the library for standardization in `P0645R2 Text Formatting
  <https://wg21.link/P0645>`_.

* Implemented ``constexpr`` parsing of format strings and `compile-time format
  string checks
  <https://fmt.dev/dev/api.html#compile-time-format-string-checks>`_. For
  example

  .. code:: c++

     #include <fmt/format.h>

     std::string s = format(fmt("{:d}"), "foo");

  gives a compile-time error because ``d`` is an invalid specifier for strings
  (`godbolt <https://godbolt.org/g/rnCy9Q>`__)::

     ...
     <source>:4:19: note: in instantiation of function template specialization 'fmt::v5::format<S, char [4]>' requested here
       std::string s = format(fmt("{:d}"), "foo");
                       ^
     format.h:1337:13: note: non-constexpr function 'on_error' cannot be used in a constant expression
         handler.on_error("invalid type specifier");

  Compile-time checks require relaxed ``constexpr`` (C++14 feature) support. If
  the latter is not available, checks will be performed at runtime.

* Separated format string parsing and formatting in the extension API to enable
  compile-time format string processing. For example

  .. code:: c++

     struct Answer {};

     namespace fmt {
     template <>
     struct formatter<Answer> {
       constexpr auto parse(parse_context& ctx) {
         auto it = ctx.begin();
         spec = *it;
         if (spec != 'd' && spec != 's')
           throw format_error("invalid specifier");
         return ++it;
       }

       template <typename FormatContext>
       auto format(Answer, FormatContext& ctx) {
         return spec == 's' ?
           format_to(ctx.begin(), "{}", "fourty-two") :
           format_to(ctx.begin(), "{}", 42);
       }

       char spec = 0;
     };
     }

     std::string s = format(fmt("{:x}"), Answer());

  gives a compile-time error due to invalid format specifier (`godbolt
  <https://godbolt.org/g/2jQ1Dv>`__)::

     ...
     <source>:12:45: error: expression '<throw-expression>' is not a constant expression
            throw format_error("invalid specifier");

* Added `iterator support
  <https://fmt.dev/dev/api.html#output-iterator-support>`_:

  .. code:: c++

     #include <vector>
     #include <fmt/format.h>

     std::vector<char> out;
     fmt::format_to(std::back_inserter(out), "{}", 42);

* Added the `format_to_n
  <https://fmt.dev/dev/api.html#_CPPv2N3fmt11format_to_nE8OutputItNSt6size_tE11string_viewDpRK4Args>`_
  function that restricts the output to the specified number of characters
  (`#298 <https://github.com/fmtlib/fmt/issues/298>`_):

  .. code:: c++

     char out[4];
     fmt::format_to_n(out, sizeof(out), "{}", 12345);
     // out == "1234" (without terminating '\0')

* Added the `formatted_size
  <https://fmt.dev/dev/api.html#_CPPv2N3fmt14formatted_sizeE11string_viewDpRK4Args>`_
  function for computing the output size:

  .. code:: c++

     #include <fmt/format.h>

     auto size = fmt::formatted_size("{}", 12345); // size == 5

* Improved compile times by reducing dependencies on standard headers and
  providing a lightweight `core API <https://fmt.dev/dev/api.html#core-api>`_:

  .. code:: c++

     #include <fmt/core.h>

     fmt::print("The answer is {}.", 42);

  See `Compile time and code bloat
  <https://github.com/fmtlib/fmt#compile-time-and-code-bloat>`_.

* Added the `make_format_args
  <https://fmt.dev/dev/api.html#_CPPv2N3fmt16make_format_argsEDpRK4Args>`_
  function for capturing formatting arguments:

  .. code:: c++
  
     // Prints formatted error message.
     void vreport_error(const char *format, fmt::format_args args) {
       fmt::print("Error: ");
       fmt::vprint(format, args);
     }
     template <typename... Args>
     void report_error(const char *format, const Args & ... args) {
       vreport_error(format, fmt::make_format_args(args...));
     }

* Added the ``make_printf_args`` function for capturing ``printf`` arguments
  (`#687 <https://github.com/fmtlib/fmt/issues/687>`_,
  `#694 <https://github.com/fmtlib/fmt/pull/694>`_).
  Thanks `@Kronuz (Germán Méndez Bravo) <https://github.com/Kronuz>`_.

* Added prefix ``v`` to non-variadic functions taking ``format_args`` to
  distinguish them from variadic ones:

  .. code:: c++

     std::string vformat(string_view format_str, format_args args);
     
     template <typename... Args>
     std::string format(string_view format_str, const Args & ... args);

* Added experimental support for formatting ranges, containers and tuple-like
  types in ``fmt/ranges.h`` (`#735 <https://github.com/fmtlib/fmt/pull/735>`_):

  .. code:: c++

     #include <fmt/ranges.h>

     std::vector<int> v = {1, 2, 3};
     fmt::print("{}", v); // prints {1, 2, 3}

  Thanks `@Remotion (Remo) <https://github.com/Remotion>`_.

* Implemented ``wchar_t`` date and time formatting
  (`#712 <https://github.com/fmtlib/fmt/pull/712>`_):

  .. code:: c++

     #include <fmt/time.h>

     std::time_t t = std::time(nullptr);
     auto s = fmt::format(L"The date is {:%Y-%m-%d}.", *std::localtime(&t));

  Thanks `@DanielaE (Daniela Engert) <https://github.com/DanielaE>`_.

* Provided more wide string overloads
  (`#724 <https://github.com/fmtlib/fmt/pull/724>`_).
  Thanks `@DanielaE (Daniela Engert) <https://github.com/DanielaE>`_.

* Switched from a custom null-terminated string view class to ``string_view``
  in the format API and provided ``fmt::string_view`` which implements a subset
  of ``std::string_view`` API for pre-C++17 systems.

* Added support for ``std::experimental::string_view``
  (`#607 <https://github.com/fmtlib/fmt/pull/607>`_):

  .. code:: c++

     #include <fmt/core.h>
     #include <experimental/string_view>

     fmt::print("{}", std::experimental::string_view("foo"));

  Thanks `@virgiliofornazin (Virgilio Alexandre Fornazin)
  <https://github.com/virgiliofornazin>`__.

* Allowed mixing named and automatic arguments:

  .. code:: c++

     fmt::format("{} {two}", 1, fmt::arg("two", 2));

* Removed the write API in favor of the `format API
  <https://fmt.dev/dev/api.html#format-api>`_ with compile-time handling of
  format strings.

* Disallowed formatting of multibyte strings into a wide character target
  (`#606 <https://github.com/fmtlib/fmt/pull/606>`_).

* Improved documentation
  (`#515 <https://github.com/fmtlib/fmt/pull/515>`_,
  `#614 <https://github.com/fmtlib/fmt/issues/614>`_,
  `#617 <https://github.com/fmtlib/fmt/pull/617>`_,
  `#661 <https://github.com/fmtlib/fmt/pull/661>`_,
  `#680 <https://github.com/fmtlib/fmt/pull/680>`_).
  Thanks `@ibell (Ian Bell) <https://github.com/ibell>`_,
  `@mihaitodor (Mihai Todor) <https://github.com/mihaitodor>`_, and
  `@johnthagen <https://github.com/johnthagen>`_.

* Implemented more efficient handling of large number of format arguments.

* Introduced an inline namespace for symbol versioning.

* Added debug postfix ``d`` to the ``fmt`` library name
  (`#636 <https://github.com/fmtlib/fmt/issues/636>`_).

* Removed unnecessary ``fmt/`` prefix in includes
  (`#397 <https://github.com/fmtlib/fmt/pull/397>`_).
  Thanks `@chronoxor (Ivan Shynkarenka) <https://github.com/chronoxor>`_.

* Moved ``fmt/*.h`` to ``include/fmt/*.h`` to prevent irrelevant files and
  directories appearing on the include search paths when fmt is used as a
  subproject and moved source files to the ``src`` directory.

* Added qmake project file ``support/fmt.pro``
  (`#641 <https://github.com/fmtlib/fmt/pull/641>`_).
  Thanks `@cowo78 (Giuseppe Corbelli) <https://github.com/cowo78>`_.

* Added Gradle build file ``support/build.gradle``
  (`#649 <https://github.com/fmtlib/fmt/pull/649>`_).
  Thanks `@luncliff (Park DongHa) <https://github.com/luncliff>`_.

* Removed ``FMT_CPPFORMAT`` CMake option.

* Fixed a name conflict with the macro ``CHAR_WIDTH`` in glibc
  (`#616 <https://github.com/fmtlib/fmt/pull/616>`_).
  Thanks `@aroig (Abdó Roig-Maranges) <https://github.com/aroig>`_.

* Fixed handling of nested braces in ``fmt::join``
  (`#638 <https://github.com/fmtlib/fmt/issues/638>`_).

* Added ``SOURCELINK_SUFFIX`` for compatibility with Sphinx 1.5
  (`#497 <https://github.com/fmtlib/fmt/pull/497>`_).
  Thanks `@ginggs (Graham Inggs) <https://github.com/ginggs>`_.

* Added a missing ``inline`` in the header-only mode
  (`#626 <https://github.com/fmtlib/fmt/pull/626>`_).
  Thanks `@aroig (Abdó Roig-Maranges) <https://github.com/aroig>`_.

* Fixed various compiler warnings
  (`#640 <https://github.com/fmtlib/fmt/pull/640>`_,
  `#656 <https://github.com/fmtlib/fmt/pull/656>`_,
  `#679 <https://github.com/fmtlib/fmt/pull/679>`_,
  `#681 <https://github.com/fmtlib/fmt/pull/681>`_,
  `#705 <https://github.com/fmtlib/fmt/pull/705>`__,
  `#715 <https://github.com/fmtlib/fmt/issues/715>`_,
  `#717 <https://github.com/fmtlib/fmt/pull/717>`_,
  `#720 <https://github.com/fmtlib/fmt/pull/720>`_,
  `#723 <https://github.com/fmtlib/fmt/pull/723>`_,
  `#726 <https://github.com/fmtlib/fmt/pull/726>`_,
  `#730 <https://github.com/fmtlib/fmt/pull/730>`_,
  `#739 <https://github.com/fmtlib/fmt/pull/739>`_).
  Thanks `@peterbell10 <https://github.com/peterbell10>`_,
  `@LarsGullik <https://github.com/LarsGullik>`_,
  `@foonathan (Jonathan Müller) <https://github.com/foonathan>`_,
  `@eliaskosunen (Elias Kosunen) <https://github.com/eliaskosunen>`_,
  `@christianparpart (Christian Parpart) <https://github.com/christianparpart>`_,
  `@DanielaE (Daniela Engert) <https://github.com/DanielaE>`_,
  and `@mwinterb <https://github.com/mwinterb>`_.

* Worked around an MSVC bug and fixed several warnings
  (`#653 <https://github.com/fmtlib/fmt/pull/653>`_).
  Thanks `@alabuzhev (Alex Alabuzhev) <https://github.com/alabuzhev>`_.

* Worked around GCC bug 67371
  (`#682 <https://github.com/fmtlib/fmt/issues/682>`_).

* Fixed compilation with ``-fno-exceptions``
  (`#655 <https://github.com/fmtlib/fmt/pull/655>`_).
  Thanks `@chenxiaolong (Andrew Gunnerson) <https://github.com/chenxiaolong>`_.

* Made ``constexpr remove_prefix`` gcc version check tighter
  (`#648 <https://github.com/fmtlib/fmt/issues/648>`_).

* Renamed internal type enum constants to prevent collision with poorly written
  C libraries (`#644 <https://github.com/fmtlib/fmt/issues/644>`_).

* Added detection of ``wostream operator<<``
  (`#650 <https://github.com/fmtlib/fmt/issues/650>`_).

* Fixed compilation on OpenBSD
  (`#660 <https://github.com/fmtlib/fmt/pull/660>`_).
  Thanks `@hubslave <https://github.com/hubslave>`_.

* Fixed compilation on FreeBSD 12
  (`#732 <https://github.com/fmtlib/fmt/pull/732>`_).
  Thanks `@dankm <https://github.com/dankm>`_.

* Fixed compilation when there is a mismatch between ``-std`` options between
  the library and user code
  (`#664 <https://github.com/fmtlib/fmt/issues/664>`_).

* Fixed compilation with GCC 7 and ``-std=c++11``
  (`#734 <https://github.com/fmtlib/fmt/issues/734>`_).

* Improved generated binary code on GCC 7 and older
  (`#668 <https://github.com/fmtlib/fmt/issues/668>`_).

* Fixed handling of numeric alignment with no width 
  (`#675 <https://github.com/fmtlib/fmt/issues/675>`_).

* Fixed handling of empty strings in UTF8/16 converters
  (`#676 <https://github.com/fmtlib/fmt/pull/676>`_).
  Thanks `@vgalka-sl (Vasili Galka) <https://github.com/vgalka-sl>`_.

* Fixed formatting of an empty ``string_view``
  (`#689 <https://github.com/fmtlib/fmt/issues/689>`_).

* Fixed detection of ``string_view`` on libc++ 
  (`#686 <https://github.com/fmtlib/fmt/issues/686>`_).

* Fixed DLL issues (`#696 <https://github.com/fmtlib/fmt/pull/696>`_).
  Thanks `@sebkoenig <https://github.com/sebkoenig>`_.

* Fixed compile checks for mixing narrow and wide strings
  (`#690 <https://github.com/fmtlib/fmt/issues/690>`_).

* Disabled unsafe implicit conversion to ``std::string``
  (`#729 <https://github.com/fmtlib/fmt/issues/729>`_).

* Fixed handling of reused format specs (as in ``fmt::join``) for pointers
  (`#725 <https://github.com/fmtlib/fmt/pull/725>`_).
  Thanks `@mwinterb <https://github.com/mwinterb>`_.

* Fixed installation of ``fmt/ranges.h``
  (`#738 <https://github.com/fmtlib/fmt/pull/738>`_).
  Thanks `@sv1990 <https://github.com/sv1990>`_.

4.1.0 - 2017-12-20
------------------

* Added ``fmt::to_wstring()`` in addition to ``fmt::to_string()``
  (`#559 <https://github.com/fmtlib/fmt/pull/559>`_).
  Thanks `@alabuzhev (Alex Alabuzhev) <https://github.com/alabuzhev>`_.

* Added support for C++17 ``std::string_view``
  (`#571 <https://github.com/fmtlib/fmt/pull/571>`_ and
  `#578 <https://github.com/fmtlib/fmt/pull/578>`_).
  Thanks `@thelostt (Mário Feroldi) <https://github.com/thelostt>`_ and
  `@mwinterb <https://github.com/mwinterb>`_.

* Enabled stream exceptions to catch errors
  (`#581 <https://github.com/fmtlib/fmt/issues/581>`_).
  Thanks `@crusader-mike <https://github.com/crusader-mike>`_.

* Allowed formatting of class hierarchies with ``fmt::format_arg()``
  (`#547 <https://github.com/fmtlib/fmt/pull/547>`_).
  Thanks `@rollbear (Björn Fahller) <https://github.com/rollbear>`_.

* Removed limitations on character types
  (`#563 <https://github.com/fmtlib/fmt/pull/563>`_).
  Thanks `@Yelnats321 (Elnar Dakeshov) <https://github.com/Yelnats321>`_.

* Conditionally enabled use of ``std::allocator_traits``
  (`#583 <https://github.com/fmtlib/fmt/pull/583>`_).
  Thanks `@mwinterb <https://github.com/mwinterb>`_.

* Added support for ``const`` variadic member function emulation with
  ``FMT_VARIADIC_CONST`` (`#591 <https://github.com/fmtlib/fmt/pull/591>`_).
  Thanks `@ludekvodicka (Ludek Vodicka) <https://github.com/ludekvodicka>`_.

* Various bugfixes: bad overflow check, unsupported implicit type conversion
  when determining formatting function, test segfaults
  (`#551 <https://github.com/fmtlib/fmt/issues/551>`_), ill-formed macros
  (`#542 <https://github.com/fmtlib/fmt/pull/542>`_) and ambiguous overloads
  (`#580 <https://github.com/fmtlib/fmt/issues/580>`_).
  Thanks `@xylosper (Byoung-young Lee) <https://github.com/xylosper>`_.

* Prevented warnings on MSVC (`#605 <https://github.com/fmtlib/fmt/pull/605>`_,
  `#602 <https://github.com/fmtlib/fmt/pull/602>`_, and
  `#545 <https://github.com/fmtlib/fmt/pull/545>`_),
  clang (`#582 <https://github.com/fmtlib/fmt/pull/582>`_),
  GCC (`#573 <https://github.com/fmtlib/fmt/issues/573>`_),
  various conversion warnings (`#609 <https://github.com/fmtlib/fmt/pull/609>`_,
  `#567 <https://github.com/fmtlib/fmt/pull/567>`_,
  `#553 <https://github.com/fmtlib/fmt/pull/553>`_ and
  `#553 <https://github.com/fmtlib/fmt/pull/553>`_), and added ``override`` and
  ``[[noreturn]]`` (`#549 <https://github.com/fmtlib/fmt/pull/549>`_ and
  `#555 <https://github.com/fmtlib/fmt/issues/555>`_).
  Thanks `@alabuzhev (Alex Alabuzhev) <https://github.com/alabuzhev>`_,
  `@virgiliofornazin (Virgilio Alexandre Fornazin)
  <https://gihtub.com/virgiliofornazin>`_,
  `@alexanderbock (Alexander Bock) <https://github.com/alexanderbock>`_,
  `@yumetodo <https://github.com/yumetodo>`_,
  `@VaderY (Császár Mátyás) <https://github.com/VaderY>`_,
  `@jpcima (JP Cimalando) <https://github.com/jpcima>`_,
  `@thelostt (Mário Feroldi) <https://github.com/thelostt>`_, and
  `@Manu343726 (Manu Sánchez) <https://github.com/Manu343726>`_.

* Improved CMake: Used ``GNUInstallDirs`` to set installation location
  (`#610 <https://github.com/fmtlib/fmt/pull/610>`_) and fixed warnings
  (`#536 <https://github.com/fmtlib/fmt/pull/536>`_ and
  `#556 <https://github.com/fmtlib/fmt/pull/556>`_).
  Thanks `@mikecrowe (Mike Crowe) <https://github.com/mikecrowe>`_,
  `@evgen231 <https://github.com/evgen231>`_ and
  `@henryiii (Henry Schreiner) <https://github.com/henryiii>`_.

4.0.0 - 2017-06-27
------------------

* Removed old compatibility headers ``cppformat/*.h`` and CMake options
  (`#527 <https://github.com/fmtlib/fmt/pull/527>`_).
  Thanks `@maddinat0r (Alex Martin) <https://github.com/maddinat0r>`_.

* Added ``string.h`` containing ``fmt::to_string()`` as alternative to
  ``std::to_string()`` as well as other string writer functionality
  (`#326 <https://github.com/fmtlib/fmt/issues/326>`_ and
  `#441 <https://github.com/fmtlib/fmt/pull/441>`_):

  .. code:: c++

    #include "fmt/string.h"
  
    std::string answer = fmt::to_string(42);

  Thanks to `@glebov-andrey (Andrey Glebov)
  <https://github.com/glebov-andrey>`_.

* Moved ``fmt::printf()`` to new ``printf.h`` header and allowed ``%s`` as
  generic specifier (`#453 <https://github.com/fmtlib/fmt/pull/453>`_),
  made ``%.f`` more conformant to regular ``printf()``
  (`#490 <https://github.com/fmtlib/fmt/pull/490>`_), added custom writer
  support (`#476 <https://github.com/fmtlib/fmt/issues/476>`_) and implemented
  missing custom argument formatting
  (`#339 <https://github.com/fmtlib/fmt/pull/339>`_ and
  `#340 <https://github.com/fmtlib/fmt/pull/340>`_):

  .. code:: c++

    #include "fmt/printf.h"
 
    // %s format specifier can be used with any argument type.
    fmt::printf("%s", 42);

  Thanks `@mojoBrendan <https://github.com/mojoBrendan>`_,
  `@manylegged (Arthur Danskin) <https://github.com/manylegged>`_ and
  `@spacemoose (Glen Stark) <https://github.com/spacemoose>`_.
  See also `#360 <https://github.com/fmtlib/fmt/issues/360>`_,
  `#335 <https://github.com/fmtlib/fmt/issues/335>`_ and
  `#331 <https://github.com/fmtlib/fmt/issues/331>`_.

* Added ``container.h`` containing a ``BasicContainerWriter``
  to write to containers like ``std::vector``
  (`#450 <https://github.com/fmtlib/fmt/pull/450>`_).
  Thanks `@polyvertex (Jean-Charles Lefebvre) <https://github.com/polyvertex>`_.

* Added ``fmt::join()`` function that takes a range and formats
  its elements separated by a given string
  (`#466 <https://github.com/fmtlib/fmt/pull/466>`_):

  .. code:: c++

    #include "fmt/format.h"
 
    std::vector<double> v = {1.2, 3.4, 5.6};
    // Prints "(+01.20, +03.40, +05.60)".
    fmt::print("({:+06.2f})", fmt::join(v.begin(), v.end(), ", "));

  Thanks `@olivier80 <https://github.com/olivier80>`_.

* Added support for custom formatting specifications to simplify customization
  of built-in formatting (`#444 <https://github.com/fmtlib/fmt/pull/444>`_).
  Thanks `@polyvertex (Jean-Charles Lefebvre) <https://github.com/polyvertex>`_.
  See also `#439 <https://github.com/fmtlib/fmt/issues/439>`_.

* Added ``fmt::format_system_error()`` for error code formatting
  (`#323 <https://github.com/fmtlib/fmt/issues/323>`_ and
  `#526 <https://github.com/fmtlib/fmt/pull/526>`_).
  Thanks `@maddinat0r (Alex Martin) <https://github.com/maddinat0r>`_.

* Added thread-safe ``fmt::localtime()`` and ``fmt::gmtime()``
  as replacement   for the standard version to ``time.h``
  (`#396 <https://github.com/fmtlib/fmt/pull/396>`_).
  Thanks `@codicodi <https://github.com/codicodi>`_.

* Internal improvements to ``NamedArg`` and ``ArgLists``
  (`#389 <https://github.com/fmtlib/fmt/pull/389>`_ and
  `#390 <https://github.com/fmtlib/fmt/pull/390>`_).
  Thanks `@chronoxor <https://github.com/chronoxor>`_.

* Fixed crash due to bug in ``FormatBuf``
  (`#493 <https://github.com/fmtlib/fmt/pull/493>`_).
  Thanks `@effzeh <https://github.com/effzeh>`_. See also
  `#480 <https://github.com/fmtlib/fmt/issues/480>`_ and
  `#491 <https://github.com/fmtlib/fmt/issues/491>`_.

* Fixed handling of wide strings in ``fmt::StringWriter``.

* Improved compiler error messages
  (`#357 <https://github.com/fmtlib/fmt/issues/357>`_).

* Fixed various warnings and issues with various compilers
  (`#494 <https://github.com/fmtlib/fmt/pull/494>`_,
  `#499 <https://github.com/fmtlib/fmt/pull/499>`_,
  `#483 <https://github.com/fmtlib/fmt/pull/483>`_,
  `#485 <https://github.com/fmtlib/fmt/pull/485>`_,
  `#482 <https://github.com/fmtlib/fmt/pull/482>`_,
  `#475 <https://github.com/fmtlib/fmt/pull/475>`_,
  `#473 <https://github.com/fmtlib/fmt/pull/473>`_ and
  `#414 <https://github.com/fmtlib/fmt/pull/414>`_).
  Thanks `@chronoxor <https://github.com/chronoxor>`_,
  `@zhaohuaxishi <https://github.com/zhaohuaxishi>`_,
  `@pkestene (Pierre Kestener) <https://github.com/pkestene>`_,
  `@dschmidt (Dominik Schmidt) <https://github.com/dschmidt>`_ and
  `@0x414c (Alexey Gorishny) <https://github.com/0x414c>`_ .

* Improved CMake: targets are now namespaced
  (`#511 <https://github.com/fmtlib/fmt/pull/511>`_ and
  `#513 <https://github.com/fmtlib/fmt/pull/513>`_), supported header-only
  ``printf.h`` (`#354 <https://github.com/fmtlib/fmt/pull/354>`_), fixed issue
  with minimal supported library subset
  (`#418 <https://github.com/fmtlib/fmt/issues/418>`_,
  `#419 <https://github.com/fmtlib/fmt/pull/419>`_ and
  `#420 <https://github.com/fmtlib/fmt/pull/420>`_).
  Thanks `@bjoernthiel (Bjoern Thiel) <https://github.com/bjoernthiel>`_,
  `@niosHD (Mario Werner) <https://github.com/niosHD>`_,
  `@LogicalKnight (Sean LK) <https://github.com/LogicalKnight>`_ and
  `@alabuzhev (Alex Alabuzhev) <https://github.com/alabuzhev>`_.

* Improved documentation. Thanks to
  `@pwm1234 (Phil) <https://github.com/pwm1234>`_ for
  `#393 <https://github.com/fmtlib/fmt/pull/393>`_.

3.0.2 - 2017-06-14
------------------

* Added ``FMT_VERSION`` macro
  (`#411 <https://github.com/fmtlib/fmt/issues/411>`_).

* Used ``FMT_NULL`` instead of literal ``0``
  (`#409 <https://github.com/fmtlib/fmt/pull/409>`_).
  Thanks `@alabuzhev (Alex Alabuzhev) <https://github.com/alabuzhev>`_.

* Added extern templates for ``format_float``
  (`#413 <https://github.com/fmtlib/fmt/issues/413>`_).

* Fixed implicit conversion issue
  (`#507 <https://github.com/fmtlib/fmt/issues/507>`_).

* Fixed signbit detection (`#423 <https://github.com/fmtlib/fmt/issues/423>`_).

* Fixed naming collision (`#425 <https://github.com/fmtlib/fmt/issues/425>`_).

* Fixed missing intrinsic for C++/CLI
  (`#457 <https://github.com/fmtlib/fmt/pull/457>`_).
  Thanks `@calumr (Calum Robinson) <https://github.com/calumr>`_

* Fixed Android detection (`#458 <https://github.com/fmtlib/fmt/pull/458>`_).
  Thanks `@Gachapen (Magnus Bjerke Vik) <https://github.com/Gachapen>`_.

* Use lean ``windows.h`` if not in header-only mode
  (`#503 <https://github.com/fmtlib/fmt/pull/503>`_).
  Thanks `@Quentin01 (Quentin Buathier) <https://github.com/Quentin01>`_.

* Fixed issue with CMake exporting C++11 flag
  (`#445 <https://github.com/fmtlib/fmt/pull/455>`_).
  Thanks `@EricWF (Eric) <https://github.com/EricWF>`_.

* Fixed issue with nvcc and MSVC compiler bug and MinGW
  (`#505 <https://github.com/fmtlib/fmt/issues/505>`_).

* Fixed DLL issues (`#469 <https://github.com/fmtlib/fmt/pull/469>`_ and
  `#502 <https://github.com/fmtlib/fmt/pull/502>`_).
  Thanks `@richardeakin (Richard Eakin) <https://github.com/richardeakin>`_ and
  `@AndreasSchoenle (Andreas Schönle) <https://github.com/AndreasSchoenle>`_.

* Fixed test compilation under FreeBSD
  (`#433 <https://github.com/fmtlib/fmt/issues/433>`_).

* Fixed various warnings (`#403 <https://github.com/fmtlib/fmt/pull/403>`_,
  `#410 <https://github.com/fmtlib/fmt/pull/410>`_ and
  `#510 <https://github.com/fmtlib/fmt/pull/510>`_).
  Thanks `@Lecetem <https://github.com/Lectem>`_,
  `@chenhayat (Chen Hayat) <https://github.com/chenhayat>`_ and
  `@trozen <https://github.com/trozen>`_.

* Worked around a broken ``__builtin_clz`` in clang with MS codegen
  (`#519 <https://github.com/fmtlib/fmt/issues/519>`_).

* Removed redundant include
  (`#479 <https://github.com/fmtlib/fmt/issues/479>`_).

* Fixed documentation issues.

3.0.1 - 2016-11-01
------------------
* Fixed handling of thousands separator
  (`#353 <https://github.com/fmtlib/fmt/issues/353>`_).

* Fixed handling of ``unsigned char`` strings
  (`#373 <https://github.com/fmtlib/fmt/issues/373>`_).

* Corrected buffer growth when formatting time
  (`#367 <https://github.com/fmtlib/fmt/issues/367>`_).

* Removed warnings under MSVC and clang
  (`#318 <https://github.com/fmtlib/fmt/issues/318>`_,
  `#250 <https://github.com/fmtlib/fmt/issues/250>`_, also merged
  `#385 <https://github.com/fmtlib/fmt/pull/385>`_ and
  `#361 <https://github.com/fmtlib/fmt/pull/361>`_).
  Thanks `@jcelerier (Jean-Michaël Celerier) <https://github.com/jcelerier>`_
  and `@nmoehrle (Nils Moehrle) <https://github.com/nmoehrle>`_.

* Fixed compilation issues under Android
  (`#327 <https://github.com/fmtlib/fmt/pull/327>`_,
  `#345 <https://github.com/fmtlib/fmt/issues/345>`_ and
  `#381 <https://github.com/fmtlib/fmt/pull/381>`_),
  FreeBSD (`#358 <https://github.com/fmtlib/fmt/pull/358>`_),
  Cygwin (`#388 <https://github.com/fmtlib/fmt/issues/388>`_),
  MinGW (`#355 <https://github.com/fmtlib/fmt/issues/355>`_) as well as other
  issues (`#350 <https://github.com/fmtlib/fmt/issues/350>`_,
  `#366 <https://github.com/fmtlib/fmt/issues/355>`_,
  `#348 <https://github.com/fmtlib/fmt/pull/348>`_,
  `#402 <https://github.com/fmtlib/fmt/pull/402>`_,
  `#405 <https://github.com/fmtlib/fmt/pull/405>`_).
  Thanks to `@dpantele (Dmitry) <https://github.com/dpantele>`_,
  `@hghwng (Hugh Wang) <https://github.com/hghwng>`_,
  `@arvedarved (Tilman Keskinöz) <https://github.com/arvedarved>`_,
  `@LogicalKnight (Sean) <https://github.com/LogicalKnight>`_ and
  `@JanHellwig (Jan Hellwig) <https://github.com/janhellwig>`_.

* Fixed some documentation issues and extended specification
  (`#320 <https://github.com/fmtlib/fmt/issues/320>`_,
  `#333 <https://github.com/fmtlib/fmt/pull/333>`_,
  `#347 <https://github.com/fmtlib/fmt/issues/347>`_,
  `#362 <https://github.com/fmtlib/fmt/pull/362>`_).
  Thanks to `@smellman (Taro Matsuzawa aka. btm)
  <https://github.com/smellman>`_.

3.0.0 - 2016-05-07
------------------

* The project has been renamed from C++ Format (cppformat) to fmt for
  consistency with the used namespace and macro prefix
  (`#307 <https://github.com/fmtlib/fmt/issues/307>`_).
  Library headers are now located in the ``fmt`` directory:

  .. code:: c++

    #include "fmt/format.h"

  Including ``format.h`` from the ``cppformat`` directory is deprecated
  but works via a proxy header which will be removed in the next major version.
  
  The documentation is now available at https://fmt.dev.

* Added support for `strftime <http://en.cppreference.com/w/cpp/chrono/c/strftime>`_-like
  `date and time formatting <https://fmt.dev/3.0.0/api.html#date-and-time-formatting>`_
  (`#283 <https://github.com/fmtlib/fmt/issues/283>`_):

  .. code:: c++

    #include "fmt/time.h"

    std::time_t t = std::time(nullptr);
    // Prints "The date is 2016-04-29." (with the current date)
    fmt::print("The date is {:%Y-%m-%d}.", *std::localtime(&t));

* ``std::ostream`` support including formatting of user-defined types that provide
  overloaded ``operator<<`` has been moved to ``fmt/ostream.h``:

  .. code:: c++

    #include "fmt/ostream.h"

    class Date {
      int year_, month_, day_;
    public:
      Date(int year, int month, int day) : year_(year), month_(month), day_(day) {}

      friend std::ostream &operator<<(std::ostream &os, const Date &d) {
        return os << d.year_ << '-' << d.month_ << '-' << d.day_;
      }
    };

    std::string s = fmt::format("The date is {}", Date(2012, 12, 9));
    // s == "The date is 2012-12-9"

* Added support for `custom argument formatters
  <https://fmt.dev/3.0.0/api.html#argument-formatters>`_
  (`#235 <https://github.com/fmtlib/fmt/issues/235>`_).

* Added support for locale-specific integer formatting with the ``n`` specifier
  (`#305 <https://github.com/fmtlib/fmt/issues/305>`_):

  .. code:: c++

    std::setlocale(LC_ALL, "en_US.utf8");
    fmt::print("cppformat: {:n}\n", 1234567); // prints 1,234,567

* Sign is now preserved when formatting an integer with an incorrect ``printf``
  format specifier (`#265 <https://github.com/fmtlib/fmt/issues/265>`_):

  .. code:: c++

    fmt::printf("%lld", -42); // prints -42

  Note that it would be an undefined behavior in ``std::printf``.

* Length modifiers such as ``ll`` are now optional in printf formatting
  functions and the correct type is determined automatically
  (`#255 <https://github.com/fmtlib/fmt/issues/255>`_):

  .. code:: c++

    fmt::printf("%d", std::numeric_limits<long long>::max());

  Note that it would be an undefined behavior in ``std::printf``.

* Added initial support for custom formatters
  (`#231 <https://github.com/fmtlib/fmt/issues/231>`_).

* Fixed detection of user-defined literal support on Intel C++ compiler
  (`#311 <https://github.com/fmtlib/fmt/issues/311>`_,
  `#312 <https://github.com/fmtlib/fmt/pull/312>`_).
  Thanks to `@dean0x7d (Dean Moldovan) <https://github.com/dean0x7d>`_ and
  `@speth (Ray Speth) <https://github.com/speth>`_.

* Reduced compile time
  (`#243 <https://github.com/fmtlib/fmt/pull/243>`_,
  `#249 <https://github.com/fmtlib/fmt/pull/249>`_,
  `#317 <https://github.com/fmtlib/fmt/issues/317>`_):

  .. image:: https://cloud.githubusercontent.com/assets/4831417/11614060/
             b9e826d2-9c36-11e5-8666-d4131bf503ef.png

  .. image:: https://cloud.githubusercontent.com/assets/4831417/11614080/
             6ac903cc-9c37-11e5-8165-26df6efae364.png

  Thanks to `@dean0x7d (Dean Moldovan) <https://github.com/dean0x7d>`_.

* Compile test fixes (`#313 <https://github.com/fmtlib/fmt/pull/313>`_).
  Thanks to `@dean0x7d (Dean Moldovan) <https://github.com/dean0x7d>`_.

* Documentation fixes (`#239 <https://github.com/fmtlib/fmt/pull/239>`_,
  `#248 <https://github.com/fmtlib/fmt/issues/248>`_,
  `#252 <https://github.com/fmtlib/fmt/issues/252>`_,
  `#258 <https://github.com/fmtlib/fmt/pull/258>`_,
  `#260 <https://github.com/fmtlib/fmt/issues/260>`_,
  `#301 <https://github.com/fmtlib/fmt/issues/301>`_,
  `#309 <https://github.com/fmtlib/fmt/pull/309>`_).
  Thanks to `@ReadmeCritic <https://github.com/ReadmeCritic>`_
  `@Gachapen (Magnus Bjerke Vik) <https://github.com/Gachapen>`_ and
  `@jwilk (Jakub Wilk) <https://github.com/jwilk>`_.

* Fixed compiler and sanitizer warnings
  (`#244 <https://github.com/fmtlib/fmt/issues/244>`_,
  `#256 <https://github.com/fmtlib/fmt/pull/256>`_,
  `#259 <https://github.com/fmtlib/fmt/pull/259>`_,
  `#263 <https://github.com/fmtlib/fmt/issues/263>`_,
  `#274 <https://github.com/fmtlib/fmt/issues/274>`_,
  `#277 <https://github.com/fmtlib/fmt/pull/277>`_,
  `#286 <https://github.com/fmtlib/fmt/pull/286>`_,
  `#291 <https://github.com/fmtlib/fmt/issues/291>`_,
  `#296 <https://github.com/fmtlib/fmt/issues/296>`_,
  `#308 <https://github.com/fmtlib/fmt/issues/308>`_)
  Thanks to `@mwinterb <https://github.com/mwinterb>`_,
  `@pweiskircher (Patrik Weiskircher) <https://github.com/pweiskircher>`_,
  `@Naios <https://github.com/Naios>`_.

* Improved compatibility with Windows Store apps
  (`#280 <https://github.com/fmtlib/fmt/issues/280>`_,
  `#285 <https://github.com/fmtlib/fmt/pull/285>`_)
  Thanks to `@mwinterb <https://github.com/mwinterb>`_.

* Added tests of compatibility with older C++ standards
  (`#273 <https://github.com/fmtlib/fmt/pull/273>`_).
  Thanks to `@niosHD <https://github.com/niosHD>`_.

* Fixed Android build (`#271 <https://github.com/fmtlib/fmt/pull/271>`_).
  Thanks to `@newnon <https://github.com/newnon>`_.

* Changed ``ArgMap`` to be backed by a vector instead of a map.
  (`#261 <https://github.com/fmtlib/fmt/issues/261>`_,
  `#262 <https://github.com/fmtlib/fmt/pull/262>`_).
  Thanks to `@mwinterb <https://github.com/mwinterb>`_.

* Added ``fprintf`` overload that writes to a ``std::ostream``
  (`#251 <https://github.com/fmtlib/fmt/pull/251>`_).
  Thanks to `nickhutchinson (Nicholas Hutchinson) <https://github.com/nickhutchinson>`_.

* Export symbols when building a Windows DLL
  (`#245 <https://github.com/fmtlib/fmt/pull/245>`_).
  Thanks to `macdems (Maciek Dems) <https://github.com/macdems>`_.

* Fixed compilation on Cygwin (`#304 <https://github.com/fmtlib/fmt/issues/304>`_).

* Implemented a workaround for a bug in Apple LLVM version 4.2 of clang
  (`#276 <https://github.com/fmtlib/fmt/issues/276>`_).

* Implemented a workaround for Google Test bug
  `#705 <https://github.com/google/googletest/issues/705>`_ on gcc 6
  (`#268 <https://github.com/fmtlib/fmt/issues/268>`_).
  Thanks to `octoploid <https://github.com/octoploid>`_.

* Removed Biicode support because the latter has been discontinued.

2.1.1 - 2016-04-11
------------------

* The install location for generated CMake files is now configurable via
  the ``FMT_CMAKE_DIR`` CMake variable
  (`#299 <https://github.com/fmtlib/fmt/pull/299>`_).
  Thanks to `@niosHD <https://github.com/niosHD>`_.

* Documentation fixes (`#252 <https://github.com/fmtlib/fmt/issues/252>`_).

2.1.0 - 2016-03-21
------------------

* Project layout and build system improvements
  (`#267 <https://github.com/fmtlib/fmt/pull/267>`_):

  * The code have been moved to the ``cppformat`` directory.
    Including ``format.h`` from the top-level directory is deprecated
    but works via a proxy header which will be removed in the next
    major version.

  * C++ Format CMake targets now have proper interface definitions.

  * Installed version of the library now supports the header-only
    configuration.

  * Targets ``doc``, ``install``, and ``test`` are now disabled if C++ Format
    is included as a CMake subproject. They can be enabled by setting
    ``FMT_DOC``, ``FMT_INSTALL``, and ``FMT_TEST`` in the parent project.

  Thanks to `@niosHD <https://github.com/niosHD>`_.

2.0.1 - 2016-03-13
------------------

* Improved CMake find and package support
  (`#264 <https://github.com/fmtlib/fmt/issues/264>`_).
  Thanks to `@niosHD <https://github.com/niosHD>`_.

* Fix compile error with Android NDK and mingw32
  (`#241 <https://github.com/fmtlib/fmt/issues/241>`_).
  Thanks to `@Gachapen (Magnus Bjerke Vik) <https://github.com/Gachapen>`_.

* Documentation fixes
  (`#248 <https://github.com/fmtlib/fmt/issues/248>`_,
  `#260 <https://github.com/fmtlib/fmt/issues/260>`_).

2.0.0 - 2015-12-01
------------------

General
~~~~~~~

* [Breaking] Named arguments
  (`#169 <https://github.com/fmtlib/fmt/pull/169>`_,
  `#173 <https://github.com/fmtlib/fmt/pull/173>`_,
  `#174 <https://github.com/fmtlib/fmt/pull/174>`_):

  .. code:: c++

    fmt::print("The answer is {answer}.", fmt::arg("answer", 42));

  Thanks to `@jamboree <https://github.com/jamboree>`_.

* [Experimental] User-defined literals for format and named arguments
  (`#204 <https://github.com/fmtlib/fmt/pull/204>`_,
  `#206 <https://github.com/fmtlib/fmt/pull/206>`_,
  `#207 <https://github.com/fmtlib/fmt/pull/207>`_):

  .. code:: c++

    using namespace fmt::literals;
    fmt::print("The answer is {answer}.", "answer"_a=42);

  Thanks to `@dean0x7d (Dean Moldovan) <https://github.com/dean0x7d>`_.

* [Breaking] Formatting of more than 16 arguments is now supported when using
  variadic templates
  (`#141 <https://github.com/fmtlib/fmt/issues/141>`_).
  Thanks to `@Shauren <https://github.com/Shauren>`_.

* Runtime width specification
  (`#168 <https://github.com/fmtlib/fmt/pull/168>`_):

  .. code:: c++

    fmt::format("{0:{1}}", 42, 5); // gives "   42"

  Thanks to `@jamboree <https://github.com/jamboree>`_.

* [Breaking] Enums are now formatted with an overloaded ``std::ostream`` insertion
  operator (``operator<<``) if available
  (`#232 <https://github.com/fmtlib/fmt/issues/232>`_).

* [Breaking] Changed default ``bool`` format to textual, "true" or "false"
  (`#170 <https://github.com/fmtlib/fmt/issues/170>`_):

  .. code:: c++
  
    fmt::print("{}", true); // prints "true"

  To print ``bool`` as a number use numeric format specifier such as ``d``:

  .. code:: c++

    fmt::print("{:d}", true); // prints "1"

* ``fmt::printf`` and ``fmt::sprintf`` now support formatting of ``bool`` with the
  ``%s`` specifier giving textual output, "true" or "false"
  (`#223 <https://github.com/fmtlib/fmt/pull/223>`_):

  .. code:: c++

    fmt::printf("%s", true); // prints "true"

  Thanks to `@LarsGullik <https://github.com/LarsGullik>`_.

* [Breaking] ``signed char`` and ``unsigned char`` are now formatted as integers by default
  (`#217 <https://github.com/fmtlib/fmt/pull/217>`_).

* [Breaking] Pointers to C strings can now be formatted with the ``p`` specifier
  (`#223 <https://github.com/fmtlib/fmt/pull/223>`_):

  .. code:: c++

    fmt::print("{:p}", "test"); // prints pointer value

  Thanks to `@LarsGullik <https://github.com/LarsGullik>`_.

* [Breaking] ``fmt::printf`` and ``fmt::sprintf`` now print null pointers as ``(nil)``
  and null strings as ``(null)`` for consistency with glibc
  (`#226 <https://github.com/fmtlib/fmt/pull/226>`_).
  Thanks to `@LarsGullik <https://github.com/LarsGullik>`_.

* [Breaking] ``fmt::(s)printf`` now supports formatting of objects of user-defined types
  that provide an overloaded ``std::ostream`` insertion operator (``operator<<``)
  (`#201 <https://github.com/fmtlib/fmt/issues/201>`_):

  .. code:: c++

    fmt::printf("The date is %s", Date(2012, 12, 9));

* [Breaking] The ``Buffer`` template is now part of the public API and can be used
  to implement custom memory buffers
  (`#140 <https://github.com/fmtlib/fmt/issues/140>`_).
  Thanks to `@polyvertex (Jean-Charles Lefebvre) <https://github.com/polyvertex>`_.

* [Breaking] Improved compatibility between ``BasicStringRef`` and
  `std::experimental::basic_string_view
  <http://en.cppreference.com/w/cpp/experimental/basic_string_view>`_
  (`#100 <https://github.com/fmtlib/fmt/issues/100>`_,
  `#159 <https://github.com/fmtlib/fmt/issues/159>`_,
  `#183 <https://github.com/fmtlib/fmt/issues/183>`_):

  - Comparison operators now compare string content, not pointers
  - ``BasicStringRef::c_str`` replaced by ``BasicStringRef::data``
  - ``BasicStringRef`` is no longer assumed to be null-terminated

  References to null-terminated strings are now represented by a new class,
  ``BasicCStringRef``.

* Dependency on pthreads introduced by Google Test is now optional
  (`#185 <https://github.com/fmtlib/fmt/issues/185>`_).

* New CMake options ``FMT_DOC``, ``FMT_INSTALL`` and ``FMT_TEST`` to control
  generation of ``doc``, ``install`` and ``test`` targets respectively, on by default
  (`#197 <https://github.com/fmtlib/fmt/issues/197>`_,
  `#198 <https://github.com/fmtlib/fmt/issues/198>`_,
  `#200 <https://github.com/fmtlib/fmt/issues/200>`_).
  Thanks to `@maddinat0r (Alex Martin) <https://github.com/maddinat0r>`_.

* ``noexcept`` is now used when compiling with MSVC2015
  (`#215 <https://github.com/fmtlib/fmt/pull/215>`_).
  Thanks to `@dmkrepo (Dmitriy) <https://github.com/dmkrepo>`_.

* Added an option to disable use of ``windows.h`` when ``FMT_USE_WINDOWS_H``
  is defined as 0 before including ``format.h``
  (`#171 <https://github.com/fmtlib/fmt/issues/171>`_).
  Thanks to `@alfps (Alf P. Steinbach) <https://github.com/alfps>`_.

* [Breaking] ``windows.h`` is now included with ``NOMINMAX`` unless
  ``FMT_WIN_MINMAX`` is defined. This is done to prevent breaking code using
  ``std::min`` and ``std::max`` and only affects the header-only configuration
  (`#152 <https://github.com/fmtlib/fmt/issues/152>`_,
  `#153 <https://github.com/fmtlib/fmt/pull/153>`_,
  `#154 <https://github.com/fmtlib/fmt/pull/154>`_).
  Thanks to `@DevO2012 <https://github.com/DevO2012>`_.

* Improved support for custom character types
  (`#171 <https://github.com/fmtlib/fmt/issues/171>`_).
  Thanks to `@alfps (Alf P. Steinbach) <https://github.com/alfps>`_.

* Added an option to disable use of IOStreams when ``FMT_USE_IOSTREAMS``
  is defined as 0 before including ``format.h``
  (`#205 <https://github.com/fmtlib/fmt/issues/205>`_,
  `#208 <https://github.com/fmtlib/fmt/pull/208>`_).
  Thanks to `@JodiTheTigger <https://github.com/JodiTheTigger>`_.

* Improved detection of ``isnan``, ``isinf`` and ``signbit``.

Optimization
~~~~~~~~~~~~

* Made formatting of user-defined types more efficient with a custom stream buffer
  (`#92 <https://github.com/fmtlib/fmt/issues/92>`_,
  `#230 <https://github.com/fmtlib/fmt/pull/230>`_).
  Thanks to `@NotImplemented <https://github.com/NotImplemented>`_.

* Further improved performance of ``fmt::Writer`` on integer formatting
  and fixed a minor regression. Now it is ~7% faster than ``karma::generate``
  on Karma's benchmark
  (`#186 <https://github.com/fmtlib/fmt/issues/186>`_).

* [Breaking] Reduced `compiled code size
  <https://github.com/fmtlib/fmt#compile-time-and-code-bloat>`_
  (`#143 <https://github.com/fmtlib/fmt/issues/143>`_,
  `#149 <https://github.com/fmtlib/fmt/pull/149>`_).

Distribution
~~~~~~~~~~~~

* [Breaking] Headers are now installed in
  ``${CMAKE_INSTALL_PREFIX}/include/cppformat``
  (`#178 <https://github.com/fmtlib/fmt/issues/178>`_).
  Thanks to `@jackyf (Eugene V. Lyubimkin) <https://github.com/jackyf>`_.

* [Breaking] Changed the library name from ``format`` to ``cppformat``
  for consistency with the project name and to avoid potential conflicts
  (`#178 <https://github.com/fmtlib/fmt/issues/178>`_).
  Thanks to `@jackyf (Eugene V. Lyubimkin) <https://github.com/jackyf>`_.

* C++ Format is now available in `Debian <https://www.debian.org/>`_ GNU/Linux
  (`stretch <https://packages.debian.org/source/stretch/cppformat>`_,
  `sid <https://packages.debian.org/source/sid/cppformat>`_) and 
  derived distributions such as
  `Ubuntu <https://launchpad.net/ubuntu/+source/cppformat>`_ 15.10 and later
  (`#155 <https://github.com/fmtlib/fmt/issues/155>`_)::

    $ sudo apt-get install libcppformat1-dev

  Thanks to `@jackyf (Eugene V. Lyubimkin) <https://github.com/jackyf>`_.

* `Packages for Fedora and RHEL <https://admin.fedoraproject.org/pkgdb/package/cppformat/>`_
  are now available. Thanks to Dave Johansen.
  
* C++ Format can now be installed via `Homebrew <http://brew.sh/>`_ on OS X
  (`#157 <https://github.com/fmtlib/fmt/issues/157>`_)::

    $ brew install cppformat

  Thanks to `@ortho <https://github.com/ortho>`_, Anatoliy Bulukin.

Documentation
~~~~~~~~~~~~~

* Migrated from ReadTheDocs to GitHub Pages for better responsiveness
  and reliability
  (`#128 <https://github.com/fmtlib/fmt/issues/128>`_).
  New documentation address is http://cppformat.github.io/.


* Added `Building the documentation
  <https://fmt.dev/2.0.0/usage.html#building-the-documentation>`_
  section to the documentation.

* Documentation build script is now compatible with Python 3 and newer pip versions.
  (`#189 <https://github.com/fmtlib/fmt/pull/189>`_,
  `#209 <https://github.com/fmtlib/fmt/issues/209>`_).
  Thanks to `@JodiTheTigger <https://github.com/JodiTheTigger>`_ and
  `@xentec <https://github.com/xentec>`_.
  
* Documentation fixes and improvements
  (`#36 <https://github.com/fmtlib/fmt/issues/36>`_,
  `#75 <https://github.com/fmtlib/fmt/issues/75>`_,
  `#125 <https://github.com/fmtlib/fmt/issues/125>`_,
  `#160 <https://github.com/fmtlib/fmt/pull/160>`_,
  `#161 <https://github.com/fmtlib/fmt/pull/161>`_,
  `#162 <https://github.com/fmtlib/fmt/issues/162>`_,
  `#165 <https://github.com/fmtlib/fmt/issues/165>`_,
  `#210 <https://github.com/fmtlib/fmt/issues/210>`_).
  Thanks to `@syohex (Syohei YOSHIDA) <https://github.com/syohex>`_ and
  bug reporters.

* Fixed out-of-tree documentation build
  (`#177 <https://github.com/fmtlib/fmt/issues/177>`_).
  Thanks to `@jackyf (Eugene V. Lyubimkin) <https://github.com/jackyf>`_.

Fixes
~~~~~

* Fixed ``initializer_list`` detection
  (`#136 <https://github.com/fmtlib/fmt/issues/136>`_).
  Thanks to `@Gachapen (Magnus Bjerke Vik) <https://github.com/Gachapen>`_.

* [Breaking] Fixed formatting of enums with numeric format specifiers in
  ``fmt::(s)printf`` 
  (`#131 <https://github.com/fmtlib/fmt/issues/131>`_,
  `#139 <https://github.com/fmtlib/fmt/issues/139>`_):

  .. code:: c++

    enum { ANSWER = 42 };
    fmt::printf("%d", ANSWER);

  Thanks to `@Naios <https://github.com/Naios>`_.

* Improved compatibility with old versions of MinGW
  (`#129 <https://github.com/fmtlib/fmt/issues/129>`_,
  `#130 <https://github.com/fmtlib/fmt/pull/130>`_,
  `#132 <https://github.com/fmtlib/fmt/issues/132>`_).
  Thanks to `@cstamford (Christopher Stamford) <https://github.com/cstamford>`_.

* Fixed a compile error on MSVC with disabled exceptions
  (`#144 <https://github.com/fmtlib/fmt/issues/144>`_).

* Added a workaround for broken implementation of variadic templates in MSVC2012
  (`#148 <https://github.com/fmtlib/fmt/issues/148>`_).

* Placed the anonymous namespace within ``fmt`` namespace for the header-only
  configuration
  (`#171 <https://github.com/fmtlib/fmt/issues/171>`_).
  Thanks to `@alfps (Alf P. Steinbach) <https://github.com/alfps>`_.

* Fixed issues reported by Coverity Scan
  (`#187 <https://github.com/fmtlib/fmt/issues/187>`_,
  `#192 <https://github.com/fmtlib/fmt/issues/192>`_).

* Implemented a workaround for a name lookup bug in MSVC2010
  (`#188 <https://github.com/fmtlib/fmt/issues/188>`_).

* Fixed compiler warnings
  (`#95 <https://github.com/fmtlib/fmt/issues/95>`_,
  `#96 <https://github.com/fmtlib/fmt/issues/96>`_,
  `#114 <https://github.com/fmtlib/fmt/pull/114>`_,
  `#135 <https://github.com/fmtlib/fmt/issues/135>`_,
  `#142 <https://github.com/fmtlib/fmt/issues/142>`_,
  `#145 <https://github.com/fmtlib/fmt/issues/145>`_,
  `#146 <https://github.com/fmtlib/fmt/issues/146>`_,
  `#158 <https://github.com/fmtlib/fmt/issues/158>`_,
  `#163 <https://github.com/fmtlib/fmt/issues/163>`_,
  `#175 <https://github.com/fmtlib/fmt/issues/175>`_,
  `#190 <https://github.com/fmtlib/fmt/issues/190>`_,
  `#191 <https://github.com/fmtlib/fmt/pull/191>`_,
  `#194 <https://github.com/fmtlib/fmt/issues/194>`_,
  `#196 <https://github.com/fmtlib/fmt/pull/196>`_,
  `#216 <https://github.com/fmtlib/fmt/issues/216>`_,
  `#218 <https://github.com/fmtlib/fmt/pull/218>`_,
  `#220 <https://github.com/fmtlib/fmt/pull/220>`_,
  `#229 <https://github.com/fmtlib/fmt/pull/229>`_,
  `#233 <https://github.com/fmtlib/fmt/issues/233>`_,
  `#234 <https://github.com/fmtlib/fmt/issues/234>`_,
  `#236 <https://github.com/fmtlib/fmt/pull/236>`_,
  `#281 <https://github.com/fmtlib/fmt/issues/281>`_,
  `#289 <https://github.com/fmtlib/fmt/issues/289>`_).
  Thanks to `@seanmiddleditch (Sean Middleditch) <https://github.com/seanmiddleditch>`_,
  `@dixlorenz (Dix Lorenz) <https://github.com/dixlorenz>`_,
  `@CarterLi (李通洲) <https://github.com/CarterLi>`_,
  `@Naios <https://github.com/Naios>`_,
  `@fmatthew5876 (Matthew Fioravante) <https://github.com/fmatthew5876>`_,
  `@LevskiWeng (Levski Weng) <https://github.com/LevskiWeng>`_,
  `@rpopescu <https://github.com/rpopescu>`_,
  `@gabime (Gabi Melman) <https://github.com/gabime>`_,
  `@cubicool (Jeremy Moles) <https://github.com/cubicool>`_,
  `@jkflying (Julian Kent) <https://github.com/jkflying>`_,
  `@LogicalKnight (Sean L) <https://github.com/LogicalKnight>`_,
  `@inguin (Ingo van Lil) <https://github.com/inguin>`_ and
  `@Jopie64 (Johan) <https://github.com/Jopie64>`_.

* Fixed portability issues (mostly causing test failures) on ARM, ppc64, ppc64le,
  s390x and SunOS 5.11 i386
  (`#138 <https://github.com/fmtlib/fmt/issues/138>`_,
  `#179 <https://github.com/fmtlib/fmt/issues/179>`_,
  `#180 <https://github.com/fmtlib/fmt/issues/180>`_,
  `#202 <https://github.com/fmtlib/fmt/issues/202>`_,
  `#225 <https://github.com/fmtlib/fmt/issues/225>`_,
  `Red Hat Bugzilla Bug 1260297 <https://bugzilla.redhat.com/show_bug.cgi?id=1260297>`_).
  Thanks to `@Naios <https://github.com/Naios>`_,
  `@jackyf (Eugene V. Lyubimkin) <https://github.com/jackyf>`_ and Dave Johansen.

* Fixed a name conflict with macro ``free`` defined in
  ``crtdbg.h`` when ``_CRTDBG_MAP_ALLOC`` is set
  (`#211 <https://github.com/fmtlib/fmt/issues/211>`_).

* Fixed shared library build on OS X
  (`#212 <https://github.com/fmtlib/fmt/pull/212>`_).
  Thanks to `@dean0x7d (Dean Moldovan) <https://github.com/dean0x7d>`_.

* Fixed an overload conflict on MSVC when ``/Zc:wchar_t-`` option is specified
  (`#214 <https://github.com/fmtlib/fmt/pull/214>`_).
  Thanks to `@slavanap (Vyacheslav Napadovsky) <https://github.com/slavanap>`_.

* Improved compatibility with MSVC 2008
  (`#236 <https://github.com/fmtlib/fmt/pull/236>`_).
  Thanks to `@Jopie64 (Johan) <https://github.com/Jopie64>`_.

* Improved compatibility with bcc32
  (`#227 <https://github.com/fmtlib/fmt/issues/227>`_).

* Fixed ``static_assert`` detection on Clang
  (`#228 <https://github.com/fmtlib/fmt/pull/228>`_).
  Thanks to `@dean0x7d (Dean Moldovan) <https://github.com/dean0x7d>`_.

1.1.0 - 2015-03-06
------------------

* Added ``BasicArrayWriter``, a class template that provides operations for
  formatting and writing data into a fixed-size array
  (`#105 <https://github.com/fmtlib/fmt/issues/105>`_ and
  `#122 <https://github.com/fmtlib/fmt/issues/122>`_):

  .. code:: c++
  
    char buffer[100];
    fmt::ArrayWriter w(buffer);
    w.write("The answer is {}", 42);

* Added `0 A.D. <http://play0ad.com/>`_ and `PenUltima Online (POL)
  <http://www.polserver.com/>`_ to the list of notable projects using C++ Format.

* C++ Format now uses MSVC intrinsics for better formatting performance
  (`#115 <https://github.com/fmtlib/fmt/pull/115>`_,
  `#116 <https://github.com/fmtlib/fmt/pull/116>`_,
  `#118 <https://github.com/fmtlib/fmt/pull/118>`_ and
  `#121 <https://github.com/fmtlib/fmt/pull/121>`_).
  Previously these optimizations where only used on GCC and Clang.
  Thanks to `@CarterLi <https://github.com/CarterLi>`_ and
  `@objectx <https://github.com/objectx>`_.

* CMake install target (`#119 <https://github.com/fmtlib/fmt/pull/119>`_).
  Thanks to `@TrentHouliston <https://github.com/TrentHouliston>`_.

  You can now install C++ Format with ``make install`` command.

* Improved `Biicode <http://www.biicode.com/>`_ support
  (`#98 <https://github.com/fmtlib/fmt/pull/98>`_ and
  `#104 <https://github.com/fmtlib/fmt/pull/104>`_). Thanks to
  `@MariadeAnton <https://github.com/MariadeAnton>`_ and
  `@franramirez688 <https://github.com/franramirez688>`_.

* Improved support for building with `Android NDK
  <https://developer.android.com/tools/sdk/ndk/index.html>`_
  (`#107 <https://github.com/fmtlib/fmt/pull/107>`_).
  Thanks to `@newnon <https://github.com/newnon>`_.
  
  The `android-ndk-example <https://github.com/fmtlib/android-ndk-example>`_
  repository provides and example of using C++ Format with Android NDK:

  .. image:: https://raw.githubusercontent.com/fmtlib/android-ndk-example/
            master/screenshot.png

* Improved documentation of ``SystemError`` and ``WindowsError``
  (`#54 <https://github.com/fmtlib/fmt/issues/54>`_).

* Various code improvements
  (`#110 <https://github.com/fmtlib/fmt/pull/110>`_,
  `#111 <https://github.com/fmtlib/fmt/pull/111>`_
  `#112 <https://github.com/fmtlib/fmt/pull/112>`_).
  Thanks to `@CarterLi <https://github.com/CarterLi>`_.

* Improved compile-time errors when formatting wide into narrow strings
  (`#117 <https://github.com/fmtlib/fmt/issues/117>`_).

* Fixed ``BasicWriter::write`` without formatting arguments when C++11 support
  is disabled (`#109 <https://github.com/fmtlib/fmt/issues/109>`_).

* Fixed header-only build on OS X with GCC 4.9
  (`#124 <https://github.com/fmtlib/fmt/issues/124>`_).

* Fixed packaging issues (`#94 <https://github.com/fmtlib/fmt/issues/94>`_).

* Added `changelog <https://github.com/fmtlib/fmt/blob/master/ChangeLog.rst>`_
  (`#103 <https://github.com/fmtlib/fmt/issues/103>`_).

1.0.0 - 2015-02-05
------------------

* Add support for a header-only configuration when ``FMT_HEADER_ONLY`` is
  defined before including ``format.h``:

  .. code:: c++

    #define FMT_HEADER_ONLY
    #include "format.h"

* Compute string length in the constructor of ``BasicStringRef``
  instead of the ``size`` method
  (`#79 <https://github.com/fmtlib/fmt/issues/79>`_).
  This eliminates size computation for string literals on reasonable optimizing
  compilers.

* Fix formatting of types with overloaded ``operator <<`` for ``std::wostream``
  (`#86 <https://github.com/fmtlib/fmt/issues/86>`_):

  .. code:: c++

    fmt::format(L"The date is {0}", Date(2012, 12, 9));

* Fix linkage of tests on Arch Linux
  (`#89 <https://github.com/fmtlib/fmt/issues/89>`_).

* Allow precision specifier for non-float arguments
  (`#90 <https://github.com/fmtlib/fmt/issues/90>`_):

  .. code:: c++

    fmt::print("{:.3}\n", "Carpet"); // prints "Car"

* Fix build on Android NDK
  (`#93 <https://github.com/fmtlib/fmt/issues/93>`_)

* Improvements to documentation build procedure.

* Remove ``FMT_SHARED`` CMake variable in favor of standard `BUILD_SHARED_LIBS
  <http://www.cmake.org/cmake/help/v3.0/variable/BUILD_SHARED_LIBS.html>`_.

* Fix error handling in ``fmt::fprintf``.

* Fix a number of warnings.

0.12.0 - 2014-10-25
-------------------

* [Breaking] Improved separation between formatting and buffer management.
  ``Writer`` is now a base class that cannot be instantiated directly.
  The new ``MemoryWriter`` class implements the default buffer management
  with small allocations done on stack. So ``fmt::Writer`` should be replaced
  with ``fmt::MemoryWriter`` in variable declarations.

  Old code:

  .. code:: c++

    fmt::Writer w;

  New code: 

  .. code:: c++

    fmt::MemoryWriter w;

  If you pass ``fmt::Writer`` by reference, you can continue to do so:

  .. code:: c++

      void f(fmt::Writer &w);

  This doesn't affect the formatting API.

* Support for custom memory allocators
  (`#69 <https://github.com/fmtlib/fmt/issues/69>`_)

* Formatting functions now accept `signed char` and `unsigned char` strings as
  arguments (`#73 <https://github.com/fmtlib/fmt/issues/73>`_):

  .. code:: c++

    auto s = format("GLSL version: {}", glGetString(GL_VERSION));

* Reduced code bloat. According to the new `benchmark results
  <https://github.com/fmtlib/fmt#compile-time-and-code-bloat>`_,
  cppformat is close to ``printf`` and by the order of magnitude better than
  Boost Format in terms of compiled code size.

* Improved appearance of the documentation on mobile by using the `Sphinx
  Bootstrap theme <http://ryan-roemer.github.io/sphinx-bootstrap-theme/>`_:

  .. |old| image:: https://cloud.githubusercontent.com/assets/576385/4792130/
                   cd256436-5de3-11e4-9a62-c077d0c2b003.png

  .. |new| image:: https://cloud.githubusercontent.com/assets/576385/4792131/
                   cd29896c-5de3-11e4-8f59-cac952942bf0.png
  
  +-------+-------+
  |  Old  |  New  |
  +-------+-------+
  | |old| | |new| |
  +-------+-------+

0.11.0 - 2014-08-21
-------------------

* Safe printf implementation with a POSIX extension for positional arguments:

  .. code:: c++

    fmt::printf("Elapsed time: %.2f seconds", 1.23);
    fmt::printf("%1$s, %3$d %2$s", weekday, month, day);

* Arguments of ``char`` type can now be formatted as integers
  (Issue `#55 <https://github.com/fmtlib/fmt/issues/55>`_):

  .. code:: c++

    fmt::format("0x{0:02X}", 'a');

* Deprecated parts of the API removed.

* The library is now built and tested on MinGW with Appveyor in addition to
  existing test platforms Linux/GCC, OS X/Clang, Windows/MSVC.

0.10.0 - 2014-07-01
-------------------

**Improved API**

* All formatting methods are now implemented as variadic functions instead
  of using ``operator<<`` for feeding arbitrary arguments into a temporary
  formatter object. This works both with C++11 where variadic templates are
  used and with older standards where variadic functions are emulated by
  providing lightweight wrapper functions defined with the ``FMT_VARIADIC``
  macro. You can use this macro for defining your own portable variadic
  functions:

  .. code:: c++

    void report_error(const char *format, const fmt::ArgList &args) {
      fmt::print("Error: {}");
      fmt::print(format, args);
    }
    FMT_VARIADIC(void, report_error, const char *)

    report_error("file not found: {}", path);

  Apart from a more natural syntax, this also improves performance as there
  is no need to construct temporary formatter objects and control arguments'
  lifetimes. Because the wrapper functions are very lightweight, this doesn't
  cause code bloat even in pre-C++11 mode.

* Simplified common case of formatting an ``std::string``. Now it requires a
  single function call:

  .. code:: c++

    std::string s = format("The answer is {}.", 42);

  Previously it required 2 function calls:

  .. code:: c++

    std::string s = str(Format("The answer is {}.") << 42);

  Instead of unsafe ``c_str`` function, ``fmt::Writer`` should be used directly
  to bypass creation of ``std::string``:

  .. code:: c++

    fmt::Writer w;
    w.write("The answer is {}.", 42);
    w.c_str();  // returns a C string

  This doesn't do dynamic memory allocation for small strings and is less error
  prone as the lifetime of the string is the same as for ``std::string::c_str``
  which is well understood (hopefully).

* Improved consistency in naming functions that are a part of the public API.
  Now all public functions are lowercase following the standard library
  conventions. Previously it was a combination of lowercase and
  CapitalizedWords.
  Issue `#50 <https://github.com/fmtlib/fmt/issues/50>`_.

* Old functions are marked as deprecated and will be removed in the next
  release.

**Other Changes**

* Experimental support for printf format specifications (work in progress):

  .. code:: c++

    fmt::printf("The answer is %d.", 42);
    std::string s = fmt::sprintf("Look, a %s!", "string");

* Support for hexadecimal floating point format specifiers ``a`` and ``A``:

  .. code:: c++

    print("{:a}", -42.0); // Prints -0x1.5p+5
    print("{:A}", -42.0); // Prints -0X1.5P+5

* CMake option ``FMT_SHARED`` that specifies whether to build format as a
  shared library (off by default).

0.9.0 - 2014-05-13
------------------

* More efficient implementation of variadic formatting functions.

* ``Writer::Format`` now has a variadic overload:

  .. code:: c++

    Writer out;
    out.Format("Look, I'm {}!", "variadic");

* For efficiency and consistency with other overloads, variadic overload of
  the ``Format`` function now returns ``Writer`` instead of ``std::string``.
  Use the ``str`` function to convert it to ``std::string``:

  .. code:: c++

    std::string s = str(Format("Look, I'm {}!", "variadic"));

* Replaced formatter actions with output sinks: ``NoAction`` -> ``NullSink``,
  ``Write`` -> ``FileSink``, ``ColorWriter`` -> ``ANSITerminalSink``.
  This improves naming consistency and shouldn't affect client code unless
  these classes are used directly which should be rarely needed.

* Added ``ThrowSystemError`` function that formats a message and throws
  ``SystemError`` containing the formatted message and system-specific error
  description. For example, the following code

  .. code:: c++

    FILE *f = fopen(filename, "r");
    if (!f)
      ThrowSystemError(errno, "Failed to open file '{}'") << filename;

  will throw ``SystemError`` exception with description
  "Failed to open file '<filename>': No such file or directory" if file
  doesn't exist.

* Support for AppVeyor continuous integration platform.

* ``Format`` now throws ``SystemError`` in case of I/O errors.

* Improve test infrastructure. Print functions are now tested by redirecting
  the output to a pipe.

0.8.0 - 2014-04-14
------------------

* Initial release<|MERGE_RESOLUTION|>--- conflicted
+++ resolved
@@ -1,10 +1,5 @@
-<<<<<<< HEAD
-7.0.3 - TBD
------------
-=======
 7.0.3 - 2020-08-06
 ------------------
->>>>>>> cd4af11e
 
 * Worked around broken ``numeric_limits`` for 128-bit integers
   (`#1787 <https://github.com/fmtlib/fmt/issues/1787>`_).
@@ -16,15 +11,9 @@
   (`#1800 <https://github.com/fmtlib/fmt/pull/1800>`_).
   Thanks `@Kingcom <https://github.com/Kingcom>`_.
 
-<<<<<<< HEAD
-* Fixed issues in locale-specific integer formatting (#)
-  (`#1782 <https://github.com/fmtlib/fmt/issues/1782>`_,
-  `#1801 <https://github.com/fmtlib/fmt/issues/1801>`_)
-=======
 * Fixed issues in locale-specific integer formatting
   (`#1782 <https://github.com/fmtlib/fmt/issues/1782>`_,
   `#1801 <https://github.com/fmtlib/fmt/issues/1801>`_).
->>>>>>> cd4af11e
 
 7.0.2 - 2020-07-29
 ------------------
