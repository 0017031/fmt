--- conflicted
+++ resolved
@@ -1,21 +1,9 @@
-<<<<<<< HEAD
-7.0.2 - TBD
------------
-=======
 7.0.2 - 2020-07-29
 ------------------
->>>>>>> b9d74909
 
 * Worked around broken ``numeric_limits`` for 128-bit integers
   (`#1725 <https://github.com/fmtlib/fmt/issues/1725>`_).
 
-<<<<<<< HEAD
-* Fixed a linkage error
-  (`#1757 <https://github.com/fmtlib/fmt/pull/1757>`_).
-  Thanks `@Kurkin (Dmitry Kurkin) <https://github.com/Kurkin>`_.
-
-=======
->>>>>>> b9d74909
 * Fixed compatibility with CMake 3.4
   (`#1779 <https://github.com/fmtlib/fmt/issues/1779>`_).
 
